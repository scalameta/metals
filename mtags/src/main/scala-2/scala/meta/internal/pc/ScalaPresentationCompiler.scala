--- conflicted
+++ resolved
@@ -171,32 +171,22 @@
   override def didChange(
       params: VirtualFileParams
   ): CompletableFuture[ju.List[Diagnostic]] = {
-<<<<<<< HEAD
     val returnDiagnostics =
       params.data() match {
         case Some(value: Boolean) => value
         case _ => false
       }
 
-    if (returnDiagnostics) {
-      compilerAccess.withInterruptableCompiler(
-        List.empty[Diagnostic].asJava,
-        params.token()
-      ) { pc =>
-        val compiler = pc.compiler(params)
+    compilerAccess.withInterruptableCompiler(
+      List.empty[Diagnostic].asJava,
+      params.token()
+    ) { pc =>
+      val compiler = pc.compiler(params)
+      compiler.didChange(params.uri())
+      if (returnDiagnostics) {
         DiagnosticsProvider.getDiagnostics(compiler, params).asJava
-      }(params.toQueryContext)
-    } else CompletableFuture.completedFuture(Nil.asJava)
-=======
-    val empty: ju.List[Diagnostic] = new ju.ArrayList[Diagnostic]()
-    compilerAccess.withNonInterruptableCompiler(
-      empty,
-      EmptyCancelToken
-    ) { pc =>
-      pc.compiler().didChange(params.uri())
-      empty
-    }(emptyQueryContext)
->>>>>>> 2781e78e
+      } else List.empty[Diagnostic].asJava
+    }(params.toQueryContext)
   }
 
   def didClose(uri: URI): Unit = {
