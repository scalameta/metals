--- conflicted
+++ resolved
@@ -98,9 +98,6 @@
       dialect: Dialect
   ): List[IndexingResult]
 
-<<<<<<< HEAD
-  def topLevels(topLevelSymbol: mtags.Symbol): List[(AbsolutePath, Dialect)]
-=======
   /**
    * Get files for top level symbol
    *
@@ -111,7 +108,6 @@
       topLevelSymbol: mtags.Symbol
   ): List[(AbsolutePath, Dialect)]
 
->>>>>>> 9d8f5492
 }
 
 case class SymbolDefinition(
