package scala.meta.internal.mtags

import java.io.UncheckedIOException
import java.nio.CharBuffer
import java.util.logging.Level
import java.util.logging.Logger

import scala.util.Properties
import scala.util.control.NonFatal

import scala.meta.Dialect
import scala.meta.internal.io.FileIO
import scala.meta.internal.io.PathIO
import scala.meta.internal.mtags.ScalametaCommonEnrichments._
import scala.meta.internal.semanticdb.Scala._
import scala.meta.internal.{semanticdb => s}
import scala.meta.io.AbsolutePath

final case class SymbolLocation(
    path: AbsolutePath,
    range: Option[s.Range]
)

/**
 * Index split on buckets per dialect in order to have a constant time
 * and low memory footprint to infer dialect for SymbolDefinition because
 * it's used in WorkspaceSymbolProvider
 *
 * @param toplevels keys are non-trivial toplevel symbols and values are the file
 *                  the symbols are defined in.
 * @param definitions keys are global symbols and the values are the files the symbols
 *                    are defined in. Difference between toplevels and definitions
 *                    is that toplevels contains only symbols generated by ScalaToplevelMtags
 *                    while definitions contains only symbols generated by ScalaMtags.
 */
class SymbolIndexBucket(
    toplevels: AtomicTrieMap[String, Set[AbsolutePath]],
    definitions: AtomicTrieMap[String, Set[SymbolLocation]],
    sourceJars: OpenClassLoader,
    toIndexSource: AbsolutePath => AbsolutePath = identity,
    mtags: Mtags,
    dialect: Dialect
) {

  private val logger = Logger.getLogger(classOf[SymbolIndexBucket].getName)

  def close(): Unit = sourceJars.close()

  def addSourceDirectory(
      dir: AbsolutePath
  ): List[IndexingResult] = {
    if (sourceJars.addEntry(dir.toNIO)) {
      dir.listRecursive.toList.flatMap {
        case source if source.isScala =>
          addSourceFile(source, Some(dir))
        case _ =>
          None
      }
    } else List.empty
  }

  def addSourceJar(
      jar: AbsolutePath
  ): List[IndexingResult] = {
    if (sourceJars.addEntry(jar.toNIO)) {
      FileIO.withJarFileSystem(jar, create = false) { root =>
        try {
          root.listRecursive.toList.flatMap {
            case source if source.isScala => addSourceFile(source, None)
            case _ =>
              None
          }
        } catch {
          // this happens in broken jars since file from FileWalker should exists
          case _: UncheckedIOException => Nil
        }
      }
    } else
      List.empty
  }

  def addIndexedSourceJar(
      jar: AbsolutePath,
      symbols: List[(String, AbsolutePath)]
  ): Unit = {
    if (sourceJars.addEntry(jar.toNIO)) {
      symbols.foreach { case (sym, path) =>
        toplevels.updateWith(sym) {
          case Some(acc) => Some(acc + path)
          case None => Some(Set(path))
        }
      }
    }
  }

  def addSourceFile(
      source: AbsolutePath,
      sourceDirectory: Option[AbsolutePath]
<<<<<<< HEAD
  ): Option[IndexingResult] = {
    val IndexingResult(path, topLevels, overrides) =
      indexSource(source, dialect, sourceDirectory)
    topLevels.foreach { symbol =>
      val acc = toplevels.getOrElse(symbol, Set.empty)
      toplevels(symbol) = acc + source
=======
  ): List[String] = {
    val symbols = indexSource(source, dialect, sourceDirectory)
    symbols.foreach { symbol =>
      toplevels.updateWith(symbol) {
        case Some(acc) => Some(acc + source)
        case None => Some(Set(source))
      }
>>>>>>> 0a2cd9db
    }
    Some(IndexingResult(path, topLevels, overrides))
  }

  private def indexSource(
      source: AbsolutePath,
      dialect: Dialect,
      sourceDirectory: Option[AbsolutePath]
  ): IndexingResult = {
    val uri = source.toIdeallyRelativeURI(sourceDirectory)
    val (doc, overrides) = mtags.indexWithOverrides(source, dialect)
    val sourceTopLevels =
      doc.occurrences.iterator
        .filterNot(_.symbol.isPackage)
        .map(_.symbol)
    val topLevels =
      if (source.isAmmoniteScript) sourceTopLevels.toList
      else
        sourceTopLevels.filter(sym => !isTrivialToplevelSymbol(uri, sym)).toList
    IndexingResult(source, topLevels, overrides)
  }

  // Returns true if symbol is com/foo/Bar# and path is /com/foo/Bar.scala
  // Such symbols are "trivial" because their definition location can be computed
  // on the fly.
  private def isTrivialToplevelSymbol(path: String, symbol: String): Boolean = {
    val pathBuffer =
      CharBuffer.wrap(path).subSequence(1, path.length - ".scala".length)
    val symbolBuffer =
      CharBuffer.wrap(symbol).subSequence(0, symbol.length - 1)
    pathBuffer.equals(symbolBuffer)
  }

  def addToplevelSymbol(
      path: String,
      source: AbsolutePath,
      toplevel: String
  ): Unit = {
    if (source.isAmmoniteScript || !isTrivialToplevelSymbol(path, toplevel)) {
      toplevels.updateWith(toplevel) {
        case Some(acc) => Some(acc + source)
        case None => Some(Set(source))
      }
    }
  }

  def query(symbol: Symbol): List[SymbolDefinition] =
    query0(symbol, symbol)

  /**
   * Returns the file where symbol is defined, if any.
   *
   * Uses two strategies to recover from missing symbol definitions:
   * - try to enter the toplevel symbol definition, then lookup symbol again.
   * - if the symbol is synthetic, for examples from a case class of macro annotation,
   *  fall back to related symbols from the enclosing class, see `DefinitionAlternatives`.
   *
   * @param querySymbol The original symbol that was queried by the user.
   * @param symbol The symbol that
   * @return
   */
  private def query0(
      querySymbol: Symbol,
      symbol: Symbol
  ): List[SymbolDefinition] = {

    removeOldEntries(symbol)

    if (!definitions.contains(symbol.value)) {
      // Fallback 1: enter the toplevel symbol definition
      val toplevel = symbol.toplevel
      val files = toplevels.get(toplevel.value)
      files match {
        case Some(files) =>
          files.foreach(addMtagsSourceFile(_))
        case _ =>
          loadFromSourceJars(trivialPaths(toplevel))
            .orElse(loadFromSourceJars(modulePaths(toplevel)))
            .foreach(_.foreach(addMtagsSourceFile(_)))
      }
      if (!definitions.contains(symbol.value)) {
        // Fallback 2: try with files for companion class
        if (toplevel.value.endsWith(".")) {
          val toplevelAlternative = s"${toplevel.value.stripSuffix(".")}#"
          for {
            companionClassFile <- toplevels
              .get(toplevelAlternative)
              .toSet
              .flatten
            if (!files.exists(_.contains(companionClassFile)))
          } addMtagsSourceFile(companionClassFile)
        }
      }
    }
    if (!definitions.contains(symbol.value)) {
      // Fallback 3: guess related symbols from the enclosing class.
      DefinitionAlternatives(symbol)
        .flatMap(alternative => query0(querySymbol, alternative))
    } else {
      definitions
        .get(symbol.value)
        .map { paths =>
          paths.map { location =>
            SymbolDefinition(
              querySymbol = querySymbol,
              definitionSymbol = symbol,
              path = location.path,
              dialect = dialect,
              range = location.range,
              kind = None,
              properties = 0
            )
          }.toList
        }
        .getOrElse(List.empty)
    }
  }

  /**
   * Remove possible old, outdated entries from the toplevels and definitions.
   * This action is performed when a symbol is queried, to avoid returning incorrect results.
   */
  private def removeOldEntries(symbol: Symbol): Unit = {
    val exists =
      (toplevels.get(symbol.value).getOrElse(Set.empty) ++ definitions
        .get(symbol.value)
        .map(_.map(_.path))
        .getOrElse(Set.empty)).filter(_.exists)

    toplevels.updateWith(symbol.value) {
      case None => None
      case Some(acc) =>
        val updated = acc.filter(exists(_))
        if (updated.isEmpty) None
        else Some(updated)
    }

    definitions.updateWith(symbol.value) {
      case None => None
      case Some(acc) =>
        val updated = acc.filter(loc => exists(loc.path))
        if (updated.isEmpty) None
        else Some(updated)
    }
  }

  private def allSymbols(path: AbsolutePath): s.TextDocument = {
    val toIndexSource0 = toIndexSource(path)
    mtags.allSymbols(toIndexSource0, dialect)
  }

  // similar as addSourceFile except indexes all global symbols instead of
  // only non-trivial toplevel symbols.
  private def addMtagsSourceFile(
      file: AbsolutePath,
      retry: Boolean = true
  ): Unit = try {
    val docs: s.TextDocuments = PathIO.extension(file.toNIO) match {
      case "scala" | "java" | "sc" =>
        val document = allSymbols(file)
        s.TextDocuments(List(document))
      case _ =>
        s.TextDocuments(Nil)
    }
    if (docs.documents.nonEmpty) {
      addTextDocuments(file, docs)
    }
  } catch {
    case NonFatal(e) =>
      logger.log(Level.WARNING, s"Error indexing $file", e)
      if (retry) addMtagsSourceFile(file, retry = false)
  }

  // Records all global symbol definitions.
  private def addTextDocuments(
      file: AbsolutePath,
      docs: s.TextDocuments
  ): Unit = {
    docs.documents.foreach { document =>
      document.occurrences.foreach { occ =>
        if (occ.symbol.isGlobal && occ.role.isDefinition) {
          definitions.updateWith(occ.symbol) {
            case Some(acc) => Some(acc + SymbolLocation(file, occ.range))
            case None => Some(Set(SymbolLocation(file, occ.range)))
          }
        } else {
          // do nothing, we only care about global symbol definitions.
        }
      }
    }
  }

  // Returns the first path that resolves to a file.
  private def loadFromSourceJars(
      paths: List[String]
  ): Option[List[AbsolutePath]] = {
    paths match {
      case Nil => None
      case head :: tail =>
        sourceJars.resolveAll(head) match {
          case Nil => loadFromSourceJars(tail)
          case values => Some(values.map(AbsolutePath.apply))
        }
    }
  }

  // Returns relative file paths for trivial toplevel symbols, example:
  // Input:  scala/collection/immutable/List#
  // Output: scala/collection/immutable/List.scala
  //         scala/collection/immutable/List.java
  private def trivialPaths(toplevel: Symbol): List[String] = {
    val noExtension = toplevel.value.stripSuffix(".").stripSuffix("#")
    List(
      noExtension + ".scala",
      noExtension + ".java"
    )
  }

  private def modulePaths(toplevel: Symbol): List[String] = {
    if (Properties.isJavaAtLeast("9")) {
      val noExtension = toplevel.value.stripSuffix(".").stripSuffix("#")
      val javaSymbol = noExtension.replace("/", ".")
      for {
        cls <- sourceJars.loadClassSafe(javaSymbol).toList
        // note(@tgodzik) Modules are only available in Java 9+, so we need to invoke this reflectively
        module <- Option(
          cls.getClass().getMethod("getModule").invoke(cls)
        ).toList
        moduleName <- Option(
          module.getClass().getMethod("getName").invoke(module)
        ).toList
        file <- List(
          s"$moduleName/$noExtension.java",
          s"$moduleName/$noExtension.scala"
        )
      } yield file
    } else {
      Nil
    }
  }
}

object SymbolIndexBucket {

  def empty(
      dialect: Dialect,
      mtags: Mtags,
      toIndexSource: AbsolutePath => AbsolutePath
  ): SymbolIndexBucket =
    new SymbolIndexBucket(
      AtomicTrieMap.empty,
      AtomicTrieMap.empty,
      new OpenClassLoader,
      toIndexSource,
      mtags,
      dialect
    )

}<|MERGE_RESOLUTION|>--- conflicted
+++ resolved
@@ -96,22 +96,14 @@
   def addSourceFile(
       source: AbsolutePath,
       sourceDirectory: Option[AbsolutePath]
-<<<<<<< HEAD
   ): Option[IndexingResult] = {
     val IndexingResult(path, topLevels, overrides) =
       indexSource(source, dialect, sourceDirectory)
     topLevels.foreach { symbol =>
-      val acc = toplevels.getOrElse(symbol, Set.empty)
-      toplevels(symbol) = acc + source
-=======
-  ): List[String] = {
-    val symbols = indexSource(source, dialect, sourceDirectory)
-    symbols.foreach { symbol =>
       toplevels.updateWith(symbol) {
         case Some(acc) => Some(acc + source)
         case None => Some(Set(source))
       }
->>>>>>> 0a2cd9db
     }
     Some(IndexingResult(path, topLevels, overrides))
   }
