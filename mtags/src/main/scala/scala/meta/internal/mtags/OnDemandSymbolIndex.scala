package scala.meta.internal.mtags

import java.util.zip.ZipError
import java.util.zip.ZipException

import scala.collection.concurrent.TrieMap
import scala.util.control.NonFatal

import scala.meta.Dialect
import scala.meta.dialects
import scala.meta.internal.io.{ListFiles => _}
import scala.meta.internal.metals.ReportContext
import scala.meta.io.AbsolutePath

/**
 * An implementation of GlobalSymbolIndex with fast indexing and low memory usage.
 *
 * Fast indexing is enabled by ScalaToplevelMtags, a custom parser that extracts
 * only toplevel symbols from a Scala source file. Java source files don't need indexing
 * because their file location can be inferred from the symbol with the limitation
 * that it doesn't work for Java source files with multiple package-private top-level classes.
 *
 * Low memory usage is enabled by only storing "non-trivial toplevel" symbols.
 * A symbol is "toplevel" when its owner is a package. A symbol is "non-trivial"
 * when it doesn't match the path of the file it's defined in, for example `Some#`
 * in Option.scala is non-trivial while `Option#` in Option.scala is trivial.
 */
final class OnDemandSymbolIndex(
    dialectBuckets: TrieMap[Dialect, SymbolIndexBucket],
    onError: PartialFunction[Throwable, Unit],
    toIndexSource: AbsolutePath => AbsolutePath
)(implicit rc: ReportContext)
    extends GlobalSymbolIndex {
  val mtags = new Mtags
  var indexedSources = 0L
  def close(): Unit = {
    dialectBuckets.values.foreach(_.close())
  }
  private val onErrorOption = onError.andThen(_ => None)

  private def getOrCreateBucket(dialect: Dialect): SymbolIndexBucket =
    dialectBuckets.getOrElseUpdate(
      dialect,
      SymbolIndexBucket.empty(dialect, mtags, toIndexSource, onError)
    )

  override def definition(symbol: Symbol): Option[SymbolDefinition] = {
    try findSymbolDefinition(symbol).headOption
    catch {
      case NonFatal(e) =>
        onErrorOption(
          new IndexingExceptions.InvalidSymbolException(symbol.value, e)
        )
    }
  }

  override def definitions(symbol: Symbol): List[SymbolDefinition] =
    try findSymbolDefinition(symbol)
    catch {
      case NonFatal(e) =>
        onError(new IndexingExceptions.InvalidSymbolException(symbol.value, e))
        List.empty
    }

  override def addSourceDirectory(
      dir: AbsolutePath,
      dialect: Dialect
  ): List[IndexingResult] =
    tryRun(
      dir,
      List.empty,
      getOrCreateBucket(dialect).addSourceDirectory(dir)
    )

  // Traverses all source files in the given jar file and records
  // all non-trivial toplevel Scala symbols.
  override def addSourceJar(
      jar: AbsolutePath,
      dialect: Dialect
  ): List[IndexingResult] =
    tryRun(
      jar,
      List.empty, {
        try {
          getOrCreateBucket(dialect).addSourceJar(jar)
        } catch {
          case e: ZipError =>
            onError(new IndexingExceptions.InvalidJarException(jar, e))
            List.empty
          case e: ZipException =>
            onError(new IndexingExceptions.InvalidJarException(jar, e))
            List.empty
        }
      }
    )

  // Used to add cached toplevel symbols to index
  def addIndexedSourceJar(
      jar: AbsolutePath,
      symbols: List[(String, AbsolutePath)],
      dialect: Dialect
  ): Unit = {
    getOrCreateBucket(dialect).addIndexedSourceJar(jar, symbols)
  }

  // Enters nontrivial toplevel symbols for Scala source files.
  // All other symbols can be inferred on the fly.
  override def addSourceFile(
      source: AbsolutePath,
      sourceDirectory: Option[AbsolutePath],
      dialect: Dialect
  ): Option[IndexingResult] =
    tryRun(
      source,
      None, {
        indexedSources += 1
        getOrCreateBucket(dialect)
          .addSourceFile(source, sourceDirectory, isJava = false)
      }
    )

  def addToplevelSymbol(
      path: String,
      source: AbsolutePath,
      toplevel: String,
      dialect: Dialect
  ): Unit =
    getOrCreateBucket(dialect).addToplevelSymbol(path, source, toplevel)

  private def tryRun[A](path: AbsolutePath, fallback: => A, thunk: => A): A =
    try thunk
    catch {
      case NonFatal(e) =>
        onError(new IndexingExceptions.PathIndexingException(path, e))
        fallback
    }

  private def findSymbolDefinition(
      querySymbol: Symbol
  ): List[SymbolDefinition] = {
    dialectBuckets.values.toList
      .flatMap(_.query(querySymbol))
      // prioritize defs where found symbols is exact and comes from scala3
      .sortBy(d => (!d.isExact, d.dialect != dialects.Scala3))
  }

<<<<<<< HEAD
  def topLevels(topLevelSymbol: Symbol): List[(AbsolutePath, Dialect)] = {
    dialectBuckets.values.flatMap(_.topLevels(topLevelSymbol)).toList
=======
  def findFileForToplevel(
      topLevelSymbol: Symbol
  ): List[(AbsolutePath, Dialect)] = {
    dialectBuckets.values.flatMap(_.findFileForToplevel(topLevelSymbol)).toList
>>>>>>> 9d8f5492
  }

}

object OnDemandSymbolIndex {

  def empty(
      onError: PartialFunction[Throwable, Unit] = { case NonFatal(e) =>
        throw e
      },
      toIndexSource: AbsolutePath => AbsolutePath = identity
  )(implicit rc: ReportContext): OnDemandSymbolIndex = {
    new OnDemandSymbolIndex(TrieMap.empty, onError, toIndexSource)
  }

}<|MERGE_RESOLUTION|>--- conflicted
+++ resolved
@@ -144,15 +144,10 @@
       .sortBy(d => (!d.isExact, d.dialect != dialects.Scala3))
   }
 
-<<<<<<< HEAD
-  def topLevels(topLevelSymbol: Symbol): List[(AbsolutePath, Dialect)] = {
-    dialectBuckets.values.flatMap(_.topLevels(topLevelSymbol)).toList
-=======
   def findFileForToplevel(
       topLevelSymbol: Symbol
   ): List[(AbsolutePath, Dialect)] = {
     dialectBuckets.values.flatMap(_.findFileForToplevel(topLevelSymbol)).toList
->>>>>>> 9d8f5492
   }
 
 }
