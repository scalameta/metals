--- conflicted
+++ resolved
@@ -9,16 +9,8 @@
 trait BloopInstallProvider extends BuildTool {
 
   /**
-<<<<<<< HEAD
-   * Export the build to Bloop
-   *
-   * This operation should be roughly equivalent to running `sbt bloopInstall`
-   * and should work for both updating an existing Bloop build or creating a new
-   * Bloop build.
-=======
    * Method used to generate the necessary .bloop files for the
    * build tool.
->>>>>>> 73706fa6
    */
   def bloopInstall(
       workspace: AbsolutePath,
