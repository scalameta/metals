package scala.meta.internal.builds

import java.nio.file.Files
import java.util.Properties
import java.util.concurrent.atomic.AtomicReference

import scala.meta.internal.bsp.ScalaCliBspScope
import scala.meta.internal.io.PathIO
import scala.meta.internal.metals.BloopServers
import scala.meta.internal.metals.MetalsEnrichments._
import scala.meta.internal.metals.UserConfiguration
import scala.meta.io.AbsolutePath

/**
 * Detects what build tool is used in this workspace.
 *
 * Although we only support a limited set of build tools, knowing
 * what build tool is used in the workspace helps to produce better errors
 * for people using unsupported build tools. For example: "Gradle is not supported"
 * instead of "Unsupported build tool".
 *
 * @param bspGlobalDirectories Directories for user and system installed BSP connection
 *                            details according to BSP spec:
 *                            https://build-server-protocol.github.io/docs/server-discovery.html#default-locations-for-bsp-connection-files
 */
final class BuildTools(
    workspace: AbsolutePath,
    bspGlobalDirectories: List[AbsolutePath],
    userConfig: () => UserConfiguration,
    explicitChoiceMade: () => Boolean,
) {
  private val lastDetectedBuildTools = new AtomicReference(Set.empty[String])
  // NOTE: We do a couple extra check here before we say a workspace with a
  // `.bsp` is auto-connectable, and we ensure that a user has explicitly chosen
  // to use another build server besides Bloop or it's a BSP server for a build
  // tool we don't support. If this isn't done, it causes unexpected warnings
  // since if a `.bsp/<something>.json` exists before a `.bloop` one does in a
  // workspace with a build tool we support, we will attempt to autoconnect to
  // Bloop since Metals thinks it's in state that's auto-connectable before the
  // user is even prompted.
<<<<<<< HEAD
  def isAutoConnectable: Boolean = {
    isBloop || (isBsp && all.isEmpty) || (isBsp && explicitChoiceMade()) || isBazelBsp
  }
  def isBloop: Boolean = {
    hasJsonFile(workspace.resolve(".bloop"))
=======
  def isAutoConnectable(
      maybeProjectRoot: Option[AbsolutePath] = None
  ): Boolean = {
    maybeProjectRoot
      .map(isBloop)
      .getOrElse(
        isBloop
      ) || (isBsp && all.isEmpty) || (isBsp && explicitChoiceMade()) || (isBsp && isBazel)
>>>>>>> 0c5b90e4
  }
  def isBloop(root: AbsolutePath): Boolean = hasJsonFile(root.resolve(".bloop"))
  def bloopProject: Option[AbsolutePath] = searchForBuildTool(isBloop)
  def isBloop: Boolean = bloopProject.isDefined
  def isBsp: Boolean = {
    hasJsonFile(workspace.resolve(".bsp")) ||
    bspGlobalDirectories.exists(hasJsonFile)
  }
  private def hasJsonFile(dir: AbsolutePath): Boolean = {
    dir.list.exists(_.extension == "json")
  }
<<<<<<< HEAD
  def isBazelBsp: Boolean = {
    workspace.resolve(".bazelbsp").isDirectory
  }
=======

>>>>>>> 0c5b90e4
  // Returns true if there's a build.sbt file or project/build.properties with sbt.version
  def sbtProject: Option[AbsolutePath] = searchForBuildTool { root =>
    root.resolve("build.sbt").isFile || {
      val buildProperties =
        root.resolve("project").resolve("build.properties")
      buildProperties.isFile && {
        val props = new Properties()
        val in = Files.newInputStream(buildProperties.toNIO)
        try props.load(in)
        finally in.close()
        props.getProperty("sbt.version") != null
      }
    }
  }
  def isSbt: Boolean = sbtProject.isDefined
  def millProject: Option[AbsolutePath] = searchForBuildTool(
    _.resolve("build.sc").isFile
  )
  def isMill: Boolean = millProject.isDefined
  def scalaCliProject: Option[AbsolutePath] =
    searchForBuildTool(_.resolve("project.scala").isFile)
      .orElse {
        ScalaCliBspScope.scalaCliBspRoot(workspace) match {
          case Nil => None
          case path :: Nil if path.isFile => Some(path.parent)
          case path :: Nil =>
            scribe.info(s"path: $path")
            Some(path)
          case _ => Some(workspace)
        }
      }

  def gradleProject: Option[AbsolutePath] = {
    val defaultGradlePaths = List(
      "settings.gradle",
      "settings.gradle.kts",
      "build.gradle",
      "build.gradle.kts",
    )
    searchForBuildTool(root =>
      defaultGradlePaths.exists(root.resolve(_).isFile)
    )
  }
  def isGradle: Boolean = gradleProject.isDefined
  def mavenProject: Option[AbsolutePath] = searchForBuildTool(
    _.resolve("pom.xml").isFile
  )
  def isMaven: Boolean = mavenProject.isDefined
  def pantsProject: Option[AbsolutePath] = searchForBuildTool(
    _.resolve("pants.ini").isFile
  )
  def isPants: Boolean = pantsProject.isDefined
  def bazelProject: Option[AbsolutePath] = searchForBuildTool(
    _.resolve("WORKSPACE").isFile
  )
  def isBazel: Boolean = bazelProject.isDefined

  private def searchForBuildTool(
      isProjectRoot: AbsolutePath => Boolean
  ): Option[AbsolutePath] =
    if (isProjectRoot(workspace)) Some(workspace)
    else
      workspace.toNIO
        .toFile()
        .listFiles()
        .collectFirst {
          case file
              if file.isDirectory &&
                !file.getName.startsWith(".") &&
                isProjectRoot(AbsolutePath(file.toPath())) =>
            AbsolutePath(file.toPath())
        }

  def allAvailable: List[BuildTool] = {
    List(
<<<<<<< HEAD
      SbtBuildTool(workspaceVersion = None, userConfig),
      GradleBuildTool(userConfig),
      MavenBuildTool(userConfig),
      MillBuildTool(userConfig),
      ScalaCliBuildTool(workspace, userConfig),
      BazelBuildTool(userConfig),
=======
      SbtBuildTool(workspaceVersion = None, workspace, userConfig),
      GradleBuildTool(userConfig, workspace),
      MavenBuildTool(userConfig, workspace),
      MillBuildTool(userConfig, workspace),
      ScalaCliBuildTool(workspace, workspace, userConfig),
>>>>>>> 0c5b90e4
    )
  }

  def all: List[String] = {
    val buf = List.newBuilder[String]
    if (isBloop) buf += BloopServers.name
    if (isSbt) buf += "sbt"
    if (isMill) buf += "Mill"
    if (isGradle) buf += "Gradle"
    if (isMaven) buf += "Maven"
    if (isPants) buf += "Pants"
    if (isBazel) buf += "Bazel"
    buf.result()
  }

  def isEmpty: Boolean = {
    all.isEmpty
  }

  def loadSupported(): List[BuildTool] = {
    val buf = List.newBuilder[BuildTool]

<<<<<<< HEAD
    if (isSbt) buf += SbtBuildTool(workspace, userConfig)
    if (isGradle) buf += GradleBuildTool(userConfig)
    if (isMaven) buf += MavenBuildTool(userConfig)
    if (isMill) buf += MillBuildTool(userConfig)
    if (isBazel) buf += BazelBuildTool(userConfig)
    if (isScalaCli) buf += ScalaCliBuildTool(workspace, userConfig)
=======
    sbtProject.foreach(buf += SbtBuildTool(_, userConfig))
    gradleProject.foreach(buf += GradleBuildTool(userConfig, _))
    mavenProject.foreach(buf += MavenBuildTool(userConfig, _))
    millProject.foreach(buf += MillBuildTool(userConfig, _))
    scalaCliProject.foreach(buf += ScalaCliBuildTool(workspace, _, userConfig))
>>>>>>> 0c5b90e4

    buf.result()
  }

  override def toString: String = {
    val names = all.mkString("+")
    if (names.isEmpty) "<no build tool>"
    else names
  }

  def isBuildRelated(
      path: AbsolutePath
  ): Option[String] = {
    if (sbtProject.exists(SbtBuildTool.isSbtRelatedPath(_, path)))
      Some(SbtBuildTool.name)
    else if (gradleProject.exists(GradleBuildTool.isGradleRelatedPath(_, path)))
      Some(GradleBuildTool.name)
    else if (mavenProject.exists(MavenBuildTool.isMavenRelatedPath(_, path)))
      Some(MavenBuildTool.name)
    else if (isMill && MillBuildTool.isMillRelatedPath(path))
      Some(MillBuildTool.name)
    else if (isBazel && BazelBuildTool.isBazelRelatedPath(workspace, path))
      Some(BazelBuildTool.name)
    else None
  }

  def initialize(): Set[String] = {
    lastDetectedBuildTools.getAndSet(
      loadSupported().map(_.executableName).toSet
    )
  }

  def newBuildTool(buildTool: String): Boolean = {
    val before = lastDetectedBuildTools.getAndUpdate(_ + buildTool)
    !before.contains(buildTool)
  }
}

object BuildTools {
  def default(workspace: AbsolutePath = PathIO.workingDirectory): BuildTools =
    new BuildTools(
      workspace,
      Nil,
      () => UserConfiguration(),
      explicitChoiceMade = () => false,
    )
}<|MERGE_RESOLUTION|>--- conflicted
+++ resolved
@@ -38,13 +38,6 @@
   // workspace with a build tool we support, we will attempt to autoconnect to
   // Bloop since Metals thinks it's in state that's auto-connectable before the
   // user is even prompted.
-<<<<<<< HEAD
-  def isAutoConnectable: Boolean = {
-    isBloop || (isBsp && all.isEmpty) || (isBsp && explicitChoiceMade()) || isBazelBsp
-  }
-  def isBloop: Boolean = {
-    hasJsonFile(workspace.resolve(".bloop"))
-=======
   def isAutoConnectable(
       maybeProjectRoot: Option[AbsolutePath] = None
   ): Boolean = {
@@ -52,8 +45,7 @@
       .map(isBloop)
       .getOrElse(
         isBloop
-      ) || (isBsp && all.isEmpty) || (isBsp && explicitChoiceMade()) || (isBsp && isBazel)
->>>>>>> 0c5b90e4
+      ) || (isBsp && all.isEmpty) || (isBsp && explicitChoiceMade()) || isBazelBsp
   }
   def isBloop(root: AbsolutePath): Boolean = hasJsonFile(root.resolve(".bloop"))
   def bloopProject: Option[AbsolutePath] = searchForBuildTool(isBloop)
@@ -65,13 +57,9 @@
   private def hasJsonFile(dir: AbsolutePath): Boolean = {
     dir.list.exists(_.extension == "json")
   }
-<<<<<<< HEAD
   def isBazelBsp: Boolean = {
     workspace.resolve(".bazelbsp").isDirectory
   }
-=======
-
->>>>>>> 0c5b90e4
   // Returns true if there's a build.sbt file or project/build.properties with sbt.version
   def sbtProject: Option[AbsolutePath] = searchForBuildTool { root =>
     root.resolve("build.sbt").isFile || {
@@ -147,20 +135,12 @@
 
   def allAvailable: List[BuildTool] = {
     List(
-<<<<<<< HEAD
-      SbtBuildTool(workspaceVersion = None, userConfig),
-      GradleBuildTool(userConfig),
-      MavenBuildTool(userConfig),
-      MillBuildTool(userConfig),
-      ScalaCliBuildTool(workspace, userConfig),
-      BazelBuildTool(userConfig),
-=======
       SbtBuildTool(workspaceVersion = None, workspace, userConfig),
       GradleBuildTool(userConfig, workspace),
       MavenBuildTool(userConfig, workspace),
       MillBuildTool(userConfig, workspace),
       ScalaCliBuildTool(workspace, workspace, userConfig),
->>>>>>> 0c5b90e4
+      BazelBuildTool(userConfig, workspace),
     )
   }
 
@@ -183,21 +163,12 @@
   def loadSupported(): List[BuildTool] = {
     val buf = List.newBuilder[BuildTool]
 
-<<<<<<< HEAD
-    if (isSbt) buf += SbtBuildTool(workspace, userConfig)
-    if (isGradle) buf += GradleBuildTool(userConfig)
-    if (isMaven) buf += MavenBuildTool(userConfig)
-    if (isMill) buf += MillBuildTool(userConfig)
-    if (isBazel) buf += BazelBuildTool(userConfig)
-    if (isScalaCli) buf += ScalaCliBuildTool(workspace, userConfig)
-=======
     sbtProject.foreach(buf += SbtBuildTool(_, userConfig))
     gradleProject.foreach(buf += GradleBuildTool(userConfig, _))
     mavenProject.foreach(buf += MavenBuildTool(userConfig, _))
     millProject.foreach(buf += MillBuildTool(userConfig, _))
     scalaCliProject.foreach(buf += ScalaCliBuildTool(workspace, _, userConfig))
->>>>>>> 0c5b90e4
-
+    bazelProject.foreach(buf += BazelBuildTool(userConfig, _))
     buf.result()
   }
 
