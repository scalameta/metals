package scala.meta.internal.builds

import java.nio.file.Files
import java.util.Properties

import scala.meta.internal.io.PathIO
import scala.meta.internal.metals.BloopServers
import scala.meta.internal.metals.MetalsEnrichments._
import scala.meta.internal.metals.UserConfiguration
import scala.meta.io.AbsolutePath

/**
 * Detects what build tool is used in this workspace.
 *
 * Although we only support a limited set of build tools, knowing
 * what build tool is used in the workspace helps to produce better errors
 * for people using unsupported build tools. For example: "Gradle is not supported"
 * instead of "Unsupported build tool".
 *
 * @param bspGlobalDirectories Directories for user and system installed BSP connection
 *                            details according to BSP spec:
 *                            https://build-server-protocol.github.io/docs/server-discovery.html#default-locations-for-bsp-connection-files
 */
final class BuildTools(
    workspace: AbsolutePath,
    bspGlobalDirectories: List[AbsolutePath],
    userConfig: () => UserConfiguration,
    explicitChoiceMade: () => Boolean,
) {
  // NOTE: We do a couple extra check here before we say a workspace with a
  // `.bsp` is auto-connectable, and we ensure that a user has explicity chosen
  // to use another build server besides Bloop or it's a BSP server for a build
  // tool we don't support. If this isn't done, it causes unexpected warnings
  // since if a `.bsp/<something>.json` exists before a `.bloop` one does in a
  // workspace with a build tool we support, we will attempt to autoconnect to
  // Bloop since Metals thinks it's in state that's auto-connectable before the
  // user is even prompted.
  def isAutoConnectable: Boolean = {
<<<<<<< HEAD
    isBloop || (isBsp && all.isEmpty) || (isBsp && explicitChoiceMade()) || isBazel
=======
    isBloop || (isBsp && all.isEmpty) || (isBsp && explicitChoiceMade()) || (isBsp && isBazel)
>>>>>>> af5d7f74
  }
  def isBloop: Boolean = {
    hasJsonFile(workspace.resolve(".bloop"))
  }
  def isBsp: Boolean = {
    hasJsonFile(workspace.resolve(".bsp")) ||
    bspGlobalDirectories.exists(hasJsonFile)
  }
  private def hasJsonFile(dir: AbsolutePath): Boolean = {
    dir.list.exists(_.extension == "json")
  }
  // Returns true if there's a build.sbt file or project/build.properties with sbt.version
  def isSbt: Boolean = {
    workspace.resolve("build.sbt").isFile || {
      val buildProperties =
        workspace.resolve("project").resolve("build.properties")
      buildProperties.isFile && {
        val props = new Properties()
        val in = Files.newInputStream(buildProperties.toNIO)
        try props.load(in)
        finally in.close()
        props.getProperty("sbt.version") != null
      }
    }
  }
  def isMill: Boolean = workspace.resolve("build.sc").isFile
  def isGradle: Boolean = {
    val defaultGradlePaths = List(
      "settings.gradle",
      "settings.gradle.kts",
      "build.gradle",
      "build.gradle.kts",
    )
    defaultGradlePaths.exists(workspace.resolve(_).isFile)
  }
  def isMaven: Boolean = workspace.resolve("pom.xml").isFile
  def isPants: Boolean = workspace.resolve("pants.ini").isFile
  def isBazel: Boolean = workspace.resolve("WORKSPACE").isFile

  def allAvailable: List[BuildTool] = {
    List(
      SbtBuildTool(workspaceVersion = None, userConfig),
      GradleBuildTool(userConfig),
      MavenBuildTool(userConfig),
      MillBuildTool(userConfig),
    )
  }

  def all: List[String] = {
    val buf = List.newBuilder[String]
    if (isBloop) buf += BloopServers.name
    if (isSbt) buf += "sbt"
    if (isMill) buf += "Mill"
    if (isGradle) buf += "Gradle"
    if (isMaven) buf += "Maven"
    if (isPants) buf += "Pants"
    if (isBazel) buf += "Bazel"
    buf.result()
  }

  def isEmpty: Boolean = {
    all.isEmpty
  }

  def loadSupported(): List[BuildTool] = {
    val buf = List.newBuilder[BuildTool]

    if (isSbt) buf += SbtBuildTool(workspace, userConfig)
    if (isGradle) buf += GradleBuildTool(userConfig)
    if (isMaven) buf += MavenBuildTool(userConfig)
    if (isMill) buf += MillBuildTool(userConfig)
    if (isBazel) buf += BazelBuildTool(userConfig)

    buf.result()
  }

  override def toString: String = {
    val names = all.mkString("+")
    if (names.isEmpty) "<no build tool>"
    else names
  }

  def isBuildRelated(workspace: AbsolutePath, path: AbsolutePath): Boolean = {
    if (isSbt) SbtBuildTool.isSbtRelatedPath(workspace, path)
    else if (isGradle) GradleBuildTool.isGradleRelatedPath(workspace, path)
    else if (isMaven) MavenBuildTool.isMavenRelatedPath(workspace, path)
    else if (isMill) MillBuildTool.isMillRelatedPath(path)
    else false
  }
}

object BuildTools {
  def default(workspace: AbsolutePath = PathIO.workingDirectory): BuildTools =
    new BuildTools(
      workspace,
      Nil,
      () => UserConfiguration(),
      explicitChoiceMade = () => false,
    )
}<|MERGE_RESOLUTION|>--- conflicted
+++ resolved
@@ -36,11 +36,7 @@
   // Bloop since Metals thinks it's in state that's auto-connectable before the
   // user is even prompted.
   def isAutoConnectable: Boolean = {
-<<<<<<< HEAD
-    isBloop || (isBsp && all.isEmpty) || (isBsp && explicitChoiceMade()) || isBazel
-=======
     isBloop || (isBsp && all.isEmpty) || (isBsp && explicitChoiceMade()) || (isBsp && isBazel)
->>>>>>> af5d7f74
   }
   def isBloop: Boolean = {
     hasJsonFile(workspace.resolve(".bloop"))
