--- conflicted
+++ resolved
@@ -154,7 +154,11 @@
   }
 
   private def knownBsps =
-    Set(SbtBuildTool.name, MillBuildTool.bspName) ++ ScalaCli.names
+    Set(
+      SbtBuildTool.name,
+      MillBuildTool.bspName,
+      BazelBuildTool.bspName,
+    ) ++ ScalaCli.names
 
   private def customProjectRoot = userConfig().getCustomProjectRoot(workspace)
 
@@ -236,16 +240,13 @@
       Some(MavenBuildTool.name)
     else if (isMill && MillBuildTool.isMillRelatedPath(path) || isMillBsp(path))
       Some(MillBuildTool.name)
-<<<<<<< HEAD
-    else if (bazelProject.exists(BazelBuildTool.isBazelRelatedPath(_, path)))
+    else if (
+      bazelProject.exists(
+        BazelBuildTool.isBazelRelatedPath(_, path)
+      ) || isInBsp(path) && path.filename == "bazelbsp.json"
+    )
       Some(BazelBuildTool.name)
-    else if (
-      path.isFile && path.filename.endsWith(".json") &&
-      path.parent.filename == ".bsp"
-    )
-=======
     else if (isInBsp(path))
->>>>>>> 276a02c5
       Some(path.filename.stripSuffix(".json"))
     else None
   }
