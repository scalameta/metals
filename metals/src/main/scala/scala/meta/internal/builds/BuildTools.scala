package scala.meta.internal.builds

import java.nio.file.Files
import java.util.Properties
import java.util.concurrent.atomic.AtomicReference

import scala.meta.internal.bsp.ScalaCliBspScope
import scala.meta.internal.io.PathIO
import scala.meta.internal.metals.BloopServers
import scala.meta.internal.metals.MetalsEnrichments._
import scala.meta.internal.metals.UserConfiguration
import scala.meta.internal.metals.scalacli.ScalaCli
import scala.meta.io.AbsolutePath

import ujson.ParsingFailedException

/**
 * Detects what build tool is used in this workspace.
 *
 * Although we only support a limited set of build tools, knowing
 * what build tool is used in the workspace helps to produce better errors
 * for people using unsupported build tools. For example: "Gradle is not supported"
 * instead of "Unsupported build tool".
 *
 * @param bspGlobalDirectories Directories for user and system installed BSP connection
 *                            details according to BSP spec:
 *                            https://build-server-protocol.github.io/docs/server-discovery.html#default-locations-for-bsp-connection-files
 */
final class BuildTools(
    workspace: AbsolutePath,
    bspGlobalDirectories: List[AbsolutePath],
    userConfig: () => UserConfiguration,
    explicitChoiceMade: () => Boolean,
) {
  private val lastDetectedBuildTools = new AtomicReference(Set.empty[String])
  // NOTE: We do a couple extra check here before we say a workspace with a
  // `.bsp` is auto-connectable, and we ensure that a user has explicitly chosen
  // to use another build server besides Bloop or it's a BSP server for a build
  // tool we don't support. If this isn't done, it causes unexpected warnings
  // since if a `.bsp/<something>.json` exists before a `.bloop` one does in a
  // workspace with a build tool we support, we will attempt to autoconnect to
  // Bloop since Metals thinks it's in state that's auto-connectable before the
  // user is even prompted.
  def isAutoConnectable(
      maybeProjectRoot: Option[AbsolutePath] = None
  ): Boolean = {
    maybeProjectRoot
      .map(isBloop)
      .getOrElse(
        isBloop
      ) || (isBsp && all.isEmpty) || (isBsp && explicitChoiceMade()) || isBazelBsp
  }
  def isBloop(root: AbsolutePath): Boolean = hasJsonFile(root.resolve(".bloop"))
  def bloopProject: Option[AbsolutePath] = searchForBuildTool(isBloop)
  def isBloop: Boolean = bloopProject.isDefined
  def isBsp: Boolean = {
    hasJsonFile(workspace.resolve(".bsp")) ||
    customProjectRoot.exists(root => hasJsonFile(root.resolve(".bsp"))) ||
    bspGlobalDirectories.exists(hasJsonFile)
  }
  private def hasJsonFile(dir: AbsolutePath): Boolean = {
    dir.list.exists(_.extension == "json")
  }
  def isBazelBsp: Boolean = {
    workspace.resolve(".bazelbsp").isDirectory
  }
  // Returns true if there's a build.sbt file or project/build.properties with sbt.version
  def sbtProject: Option[AbsolutePath] = searchForBuildTool { root =>
    root.resolve("build.sbt").isFile || {
      val buildProperties =
        root.resolve("project").resolve("build.properties")
      buildProperties.isFile && {
        val props = new Properties()
        val in = Files.newInputStream(buildProperties.toNIO)
        try props.load(in)
        finally in.close()
        props.getProperty("sbt.version") != null
      }
    }
  }
  def isSbt: Boolean = sbtProject.isDefined
  def millProject: Option[AbsolutePath] = searchForBuildTool(
    _.resolve("build.sc").isFile
  )
  def isMill: Boolean = millProject.isDefined
  def scalaCliProject: Option[AbsolutePath] =
    searchForBuildTool(_.resolve("project.scala").isFile)
      .orElse {
        try {
          ScalaCliBspScope.scalaCliBspRoot(workspace) match {
            case Nil => None
            case path :: Nil if path.isFile => Some(path.parent)
            case path :: Nil => Some(path)
            case _ => Some(workspace)
          }
        } catch {
          case _: ParsingFailedException =>
            scribe.warn(s"could not parse scala-cli build server configuration")
            None
        }
      }

  def gradleProject: Option[AbsolutePath] = {
    val defaultGradlePaths = List(
      "settings.gradle",
      "settings.gradle.kts",
      "build.gradle",
      "build.gradle.kts",
    )
    searchForBuildTool(root =>
      defaultGradlePaths.exists(root.resolve(_).isFile)
    )
  }
  def isGradle: Boolean = gradleProject.isDefined
  def mavenProject: Option[AbsolutePath] = searchForBuildTool(
    _.resolve("pom.xml").isFile
  )
  def isMaven: Boolean = mavenProject.isDefined
  def pantsProject: Option[AbsolutePath] = searchForBuildTool(
    _.resolve("pants.ini").isFile
  )
  def isPants: Boolean = pantsProject.isDefined
  def bazelProject: Option[AbsolutePath] = searchForBuildTool(
    _.resolve("WORKSPACE").isFile
  )
  def isBazel: Boolean = bazelProject.isDefined

  private def customBsps: List[BspOnly] = {
    val bspFolders =
      (workspace :: customProjectRoot.toList).distinct
        .map(_.resolve(".bsp")) ++ bspGlobalDirectories
    val root = customProjectRoot.getOrElse(workspace)
    for {
      bspFolder <- bspFolders
      if (bspFolder.exists && bspFolder.isDirectory)
      buildTool <- bspFolder.toFile
        .listFiles()
        .collect {
          case file
              if file.isFile() && file.getName().endsWith(".json") &&
                !knownBsps(file.getName().stripSuffix(".json")) =>
            BspOnly(
              file.getName().stripSuffix(".json"),
              root,
              AbsolutePath(file.toPath()),
            )
        }
        .toList
    } yield buildTool
  }

  private def knownBsps =
    Set(SbtBuildTool.name, MillBuildTool.name) ++ ScalaCli.names

  private def customProjectRoot = userConfig().getCustomProjectRoot(workspace)

  private def searchForBuildTool(
      isProjectRoot: AbsolutePath => Boolean
  ): Option[AbsolutePath] = {
    customProjectRoot match {
      case Some(projectRoot) => Some(projectRoot).filter(isProjectRoot)
      case None =>
        if (isProjectRoot(workspace)) Some(workspace)
        else
          workspace.toNIO
            .toFile()
            .listFiles()
            .collectFirst {
              case file
                  if file.isDirectory &&
                    !file.getName.startsWith(".") &&
                    isProjectRoot(AbsolutePath(file.toPath())) =>
                AbsolutePath(file.toPath())
            }
    }
  }

  def allAvailable: List[BuildTool] = {
    List(
      SbtBuildTool(workspaceVersion = None, workspace, userConfig),
      GradleBuildTool(userConfig, workspace),
      MavenBuildTool(userConfig, workspace),
      MillBuildTool(userConfig, workspace),
      ScalaCliBuildTool(workspace, workspace, userConfig),
      BazelBuildTool(userConfig, workspace),
    )
  }

  def all: List[String] = {
    val buf = List.newBuilder[String]
    if (isBloop) buf += BloopServers.name
    if (isSbt) buf += "sbt"
    if (isMill) buf += "Mill"
    if (isGradle) buf += "Gradle"
    if (isMaven) buf += "Maven"
    if (isPants) buf += "Pants"
    if (isBazel) buf += "Bazel"
    buf.result()
  }

  def isEmpty: Boolean = {
    all.isEmpty
  }

  def loadSupported(): List[BuildTool] = {
    val buf = List.newBuilder[BuildTool]

    sbtProject.foreach(buf += SbtBuildTool(_, userConfig))
    gradleProject.foreach(buf += GradleBuildTool(userConfig, _))
    mavenProject.foreach(buf += MavenBuildTool(userConfig, _))
    millProject.foreach(buf += MillBuildTool(userConfig, _))
    scalaCliProject.foreach(buf += ScalaCliBuildTool(workspace, _, userConfig))
<<<<<<< HEAD
    bazelProject.foreach(buf += BazelBuildTool(userConfig, _))
=======
    buf.addAll(customBsps)

>>>>>>> 73706fa6
    buf.result()
  }

  override def toString: String = {
    val names = all.mkString("+")
    if (names.isEmpty) "<no build tool>"
    else names
  }

  def isBuildRelated(
      path: AbsolutePath
  ): Option[String] = {
    if (sbtProject.exists(SbtBuildTool.isSbtRelatedPath(_, path)))
      Some(SbtBuildTool.name)
    else if (gradleProject.exists(GradleBuildTool.isGradleRelatedPath(_, path)))
      Some(GradleBuildTool.name)
    else if (mavenProject.exists(MavenBuildTool.isMavenRelatedPath(_, path)))
      Some(MavenBuildTool.name)
    else if (isMill && MillBuildTool.isMillRelatedPath(path))
      Some(MillBuildTool.name)
<<<<<<< HEAD
    else if (bazelProject.exists(BazelBuildTool.isBazelRelatedPath(_, path)))
      Some(BazelBuildTool.name)
=======
    else if (
      path.isFile && path.filename.endsWith(".json") &&
      path.parent.filename == ".bsp"
    )
      Some(path.filename.stripSuffix(".json"))
>>>>>>> 73706fa6
    else None
  }

  def initialize(): Set[String] = {
    lastDetectedBuildTools.getAndSet(
      loadSupported().map(_.executableName).toSet
    )
  }

  def newBuildTool(buildTool: String): Boolean = {
    val before = lastDetectedBuildTools.getAndUpdate(_ + buildTool)
    !before.contains(buildTool)
  }

}

object BuildTools {
  def default(workspace: AbsolutePath = PathIO.workingDirectory): BuildTools =
    new BuildTools(
      workspace,
      Nil,
      () => UserConfiguration(),
      explicitChoiceMade = () => false,
    )
}<|MERGE_RESOLUTION|>--- conflicted
+++ resolved
@@ -210,12 +210,9 @@
     mavenProject.foreach(buf += MavenBuildTool(userConfig, _))
     millProject.foreach(buf += MillBuildTool(userConfig, _))
     scalaCliProject.foreach(buf += ScalaCliBuildTool(workspace, _, userConfig))
-<<<<<<< HEAD
     bazelProject.foreach(buf += BazelBuildTool(userConfig, _))
-=======
     buf.addAll(customBsps)
 
->>>>>>> 73706fa6
     buf.result()
   }
 
@@ -236,16 +233,13 @@
       Some(MavenBuildTool.name)
     else if (isMill && MillBuildTool.isMillRelatedPath(path))
       Some(MillBuildTool.name)
-<<<<<<< HEAD
     else if (bazelProject.exists(BazelBuildTool.isBazelRelatedPath(_, path)))
       Some(BazelBuildTool.name)
-=======
     else if (
       path.isFile && path.filename.endsWith(".json") &&
       path.parent.filename == ".bsp"
     )
       Some(path.filename.stripSuffix(".json"))
->>>>>>> 73706fa6
     else None
   }
 
