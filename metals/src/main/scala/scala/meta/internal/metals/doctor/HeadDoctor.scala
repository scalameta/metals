--- conflicted
+++ resolved
@@ -20,12 +20,9 @@
     httpServer: () => Future[Option[MetalsHttpServer]],
     clientConfig: ClientConfiguration,
     languageClient: MetalsLanguageClient,
-<<<<<<< HEAD
+    isHttpEnabled: Boolean,
 )(implicit ec: ExecutionContext) {
-=======
-    isHttpEnabled: Boolean,
-) {
->>>>>>> a3b9f730
+
   private val isVisible = new AtomicBoolean(false)
 
   def onVisibilityDidChange(newState: Boolean): Unit = {
