package scala.meta.internal.metals

import java.util.concurrent.ConcurrentLinkedQueue
import java.util.concurrent.atomic.AtomicReference
import java.{util => ju}

import scala.collection.concurrent.TrieMap
import scala.collection.mutable
import scala.util.Try

import scala.meta.inputs.Input
import scala.meta.internal.metals.JsonParser._
import scala.meta.internal.metals.MetalsEnrichments._
import scala.meta.internal.metals.PositionSyntax._
import scala.meta.internal.parsing.TokenEditDistance
import scala.meta.io.AbsolutePath

import ch.epfl.scala.bsp4j
import ch.epfl.scala.bsp4j.BuildTargetIdentifier
import org.eclipse.lsp4j.Diagnostic
import org.eclipse.lsp4j.PublishDiagnosticsParams
import org.eclipse.lsp4j.services.LanguageClient
import org.eclipse.{lsp4j => l}

private final case class CompilationStatus(
    code: bsp4j.StatusCode,
    errors: Int,
)

case class DiagnosticWithOrigin(diagnostic: Diagnostic, originId: String)

/**
 * Converts diagnostics from the build server and Scalameta parser into LSP diagnostics.
 *
 * BSP diagnostics have different semantics from LSP diagnostics with regards to how they
 * are published. BSP diagnostics can be accumulated when `reset=false`, meaning the client
 * (Metals) is responsible for aggregating multiple `build/publishDiagnostics` notifications
 * into a single `textDocument/publishDiagnostics` notification.
 *
 * Another challenge is to consolidate syntax errors on every keystroke with type errors
 * on batch compile because positions get stale in batch compile errors as you type new
 * syntax errors. To solve this problem we use token edit distance the same way we support
 * goto definition in stale buffers.
 */
final class Diagnostics(
    buffers: Buffers,
    languageClient: LanguageClient,
    statistics: StatisticsConfig,
    workspace: Option[AbsolutePath],
    scalaVersionSelector: ScalaVersionSelector,
    buildTargets: BuildTargets,
    downstreamTargets: PreviouslyCompiledDownsteamTargets,
    config: MetalsServerConfig,
) {
  private val diagnostics =
    TrieMap.empty[AbsolutePath, ju.Queue[DiagnosticWithOrigin]]
  private val syntaxError =
    TrieMap.empty[AbsolutePath, Diagnostic]
  private val snapshots =
    TrieMap.empty[AbsolutePath, Input.VirtualFile]
  private val lastPublished =
    new AtomicReference[AbsolutePath]()
  private val diagnosticsBuffer =
    new ConcurrentLinkedQueue[AbsolutePath]()
  private val compileTimer =
    TrieMap.empty[BuildTargetIdentifier, Timer]
  private val compilationStatus =
    TrieMap.empty[BuildTargetIdentifier, CompilationStatus]

  def forFile(path: AbsolutePath): Seq[Diagnostic] = {
    diagnostics
      .getOrElse(path, new ConcurrentLinkedQueue[DiagnosticWithOrigin]())
      .asScala
      .map(_.diagnostic)
      .toList
  }

  def allDiagnostics: Seq[(AbsolutePath, Diagnostic)] =
    diagnostics.toList.flatMap { case (path, queue) =>
      queue.asScala.map(diag => (path, diag.diagnostic))
    }

  def reset(): Unit = {
    val keys = diagnostics.keys
    diagnostics.clear()
    keys.foreach { key => publishDiagnostics(key) }
  }

  def resetAllExceptSbt(): Unit = {
    val keys = diagnostics.keys.filterNot(_.isSbt)
    diagnostics.filterInPlace((path, _) => path.isSbt)
    keys.foreach { key => publishDiagnostics(key) }
  }

  def reset(paths: Seq[AbsolutePath]): Unit =
    for (path <- paths if diagnostics.contains(path)) {
      diagnostics.remove(path)
      publishDiagnostics(path)
    }

  def onStartCompileBuildTarget(target: BuildTargetIdentifier): Unit = {
    if (statistics.isDiagnostics) {
      compileTimer(target) = new Timer(Time.system)
    }
  }

  def onFinishCompileBuildTarget(
      report: bsp4j.CompileReport,
      statusCode: bsp4j.StatusCode,
      originId: String,
  ): Unit = {
    val target = report.getTarget()

    // if we use best effort compilation downstream targets
    // should get recompiled even if compilation fails
    def shouldUnpublishForDownstreamTargets =
      !(buildTargets
        .scalaTarget(target)
        .exists(_.isBestEffort) && config.enableBestEffort)
    if (statusCode.isError && shouldUnpublishForDownstreamTargets) {
      removeInverseDependenciesDiagnostics(target)
    } else {
      downstreamTargets.remove(target)
    }

    // Bazel doesn't clean diagnostics for paths with no errors, so instead we remove everything
    // from previous compilations.
    val isBazel = buildTargets.buildServerOf(target).exists(_.isBazel)
    if (isBazel) {
      diagnostics
        .filter { case (path, _) =>
          buildTargets.inverseSources(path).exists(target => target == target)
        }
        .foreach { case (path, queue) =>
          val updatedQueue = queue.asScala.filter {
            case DiagnosticWithOrigin(_, diagOriginId) =>
              diagOriginId == originId
          }
          if (updatedQueue.isEmpty) {
            reset(Seq(path))
          }
          diagnostics.remove(path)

        }
    }
    publishDiagnosticsBuffer()

    compileTimer.remove(target)
    val status = CompilationStatus(statusCode, report.getErrors())
    compilationStatus.update(target, status)
  }

  def onSyntaxError(path: AbsolutePath, diags: List[Diagnostic]): Unit = {
    diags.headOption match {
      case Some(diagnostic) if !workspace.exists(path.isInReadonlyDirectory) =>
        syntaxError(path) = diagnostic
        publishDiagnostics(path)
      case _ =>
        onClose(path)
    }
  }

  def onClose(path: AbsolutePath): Unit = {
    val diags = if (path.isWorksheet) {
      diagnostics.remove(path).toList.flatMap(_.asScala) ++
        syntaxError.remove(path)
    } else syntaxError.remove(path).toList
    diags match {
      case Nil =>
        () // Do nothing, there was no previous error.
      case _ =>
        publishDiagnostics(path) // Remove old syntax error.
    }
  }

  def didDelete(path: AbsolutePath): Unit = {
    diagnostics.remove(path)
    syntaxError.remove(path)
    languageClient.publishDiagnostics(
      new PublishDiagnosticsParams(
        path.toURI.toString(),
        ju.Collections.emptyList(),
      )
    )
  }

  def didChange(path: AbsolutePath): Unit = {
    publishDiagnostics(path)
  }

  def onBuildPublishDiagnostics(
      params: bsp4j.PublishDiagnosticsParams
  ): Unit = {
    val diagnostics = params.getDiagnostics().asScala.map(_.toLsp).toSeq
    val publish =
      for {
        path <- Try(params.getTextDocument.getUri.toAbsolutePath).toOption
        if (path.isFile)
      } yield onPublishDiagnostics(
        path,
        diagnostics,
        params.getReset(),
        params.getOriginId(),
      )

    publish.getOrElse {
      scribe.warn(
        s"Invalid text document uri received from build server: ${params.getTextDocument.getUri}"
      )
      diagnostics.map(_.getMessage()).foreach { msg =>
        scribe.info(s"BSP server: $msg")
      }
    }
  }

  def onPublishDiagnostics(
      path: AbsolutePath,
      diagnostics: Seq[Diagnostic],
      isReset: Boolean,
<<<<<<< HEAD
      useFreshDiagnostics: Boolean = true,
=======
      originId: String,
>>>>>>> ee29b401
  ): Unit = {
    val isSamePathAsLastDiagnostic = path == lastPublished.get()
    lastPublished.set(path)
    val queue = this.diagnostics.getOrElseUpdate(
      path,
      new ConcurrentLinkedQueue[DiagnosticWithOrigin](),
    )
    if (isReset) {
      queue.clear()
      snapshots.remove(path)
    }
    if (queue.isEmpty && !diagnostics.isEmpty) {
      snapshots(path) = path.toInput
    }
    diagnostics.foreach { diagnostic =>
      queue.add(DiagnosticWithOrigin(diagnostic, originId))
    }

    // NOTE(olafur): we buffer up several diagnostics for the same path before forwarding
    // them to the editor client. Without buffering, we risk publishing an exponential number
    // notifications for a file with N number of diagnostics:
    // Notification 1: [1]
    // Notification 2: [1, 2]
    // Notification 3: [1, 2, 3]
    // Notification N: [1, ..., N]
    if (isReset || !isSamePathAsLastDiagnostic) {
      publishDiagnosticsBuffer()
      publishDiagnostics(path, queue, useFreshDiagnostics)
    } else {
      diagnosticsBuffer.add(path)
    }
  }

  private def removeInverseDependenciesDiagnostics(
      buildTarget: BuildTargetIdentifier
  ) = {
    val inverseDeps =
      buildTargets.allInverseDependencies(buildTarget) - buildTarget

    val targets = for {
      path <- diagnostics.keySet
      targets <- buildTargets.sourceBuildTargets(path)
      if targets.exists(inverseDeps.apply)
    } yield {
      diagnostics.remove(path)
      publishDiagnostics(path)
      targets
    }

    val targetsSet = targets.flatten.toSet
    if (targetsSet.nonEmpty) {
      downstreamTargets.addMapping(buildTarget, targetsSet)
    }
  }

  private def publishDiagnostics(path: AbsolutePath): Unit = {
    publishDiagnostics(
      path,
      diagnostics.getOrElse(path, new ju.LinkedList[DiagnosticWithOrigin]()),
    )
  }

  def hasCompilationErrors(buildTarget: BuildTargetIdentifier): Boolean = {
    compilationStatus
      .get(buildTarget)
      .map(status => status.code.isError || status.errors > 0)
      .getOrElse(false)
  }

  def upstreamTargetsWithCompilationErrors(
      buildTarget: BuildTargetIdentifier
  ): List[BuildTargetIdentifier] = {
    buildTargets
      .buildTargetTransitiveDependencies(buildTarget)
      .filter(id => id != buildTarget && hasCompilationErrors(id))
      .toList
  }

  def hasSyntaxError(path: AbsolutePath): Boolean =
    syntaxError.contains(path)

  def hasDiagnosticError(path: AbsolutePath): Boolean = {
    val fileDiagnostics = diagnostics
      .get(path)

    fileDiagnostics match {
      case Some(diagnostics) =>
        diagnostics.asScala.exists(
          _.diagnostic.getSeverity() == l.DiagnosticSeverity.Error
        )
      case None => false
    }
  }

  def getFileDiagnostics(path: AbsolutePath): List[Diagnostic] =
    diagnostics.get(path).map(_.asScala.map(_.diagnostic).toList).getOrElse(Nil)

  private def publishDiagnostics(
      path: AbsolutePath,
<<<<<<< HEAD
      queue: ju.Queue[Diagnostic],
      useFreshDiagnostics: Boolean = true,
=======
      queue: ju.Queue[DiagnosticWithOrigin],
>>>>>>> ee29b401
  ): Unit = {
    if (!path.isFile) return didDelete(path)
    val uri = path.toURI.toString
    val all = new ju.ArrayList[Diagnostic](queue.size() + 1)
    for {
      diagnostic <- queue.asScala
<<<<<<< HEAD
      freshDiagnostic <-
        if (useFreshDiagnostics) toFreshDiagnostic(path, diagnostic)
        else Some(diagnostic)
=======
      freshDiagnostic <- toFreshDiagnostic(path, diagnostic.diagnostic)
>>>>>>> ee29b401
    } {
      all.add(freshDiagnostic)
    }
    for {
      d <- syntaxError.get(path)
      // De-duplicate only the most common and basic syntax errors.
      isSameMessage = all.asScala.exists(diag =>
        diag.getRange() == d.getRange() && diag.getMessage() == d.getMessage()
      )
      isDuplicate =
        d.getMessage.replace("`", "").startsWith("identifier expected but") &&
          all.asScala.exists { other =>
            other.getMessage
              .replace("`", "")
              .startsWith("identifier expected") &&
            other.getRange().getStart() == d.getRange().getStart()
          }
      if !isDuplicate && !isSameMessage
    } {
      all.add(d)
    }
    languageClient.publishDiagnostics(new PublishDiagnosticsParams(uri, all))
  }

  private def publishDiagnosticsBuffer(): Unit = {
    clearDiagnosticsBuffer().foreach { path => publishDiagnostics(path) }
  }

  // Adjust positions for type errors for changes in the open buffer.
  // Only needed when merging syntax errors with type errors.
  private def toFreshDiagnostic(
      path: AbsolutePath,
      d: Diagnostic,
  ): Option[Diagnostic] = {
    val snapshot = snapshots.get(path)
    snapshot match {
      case Some(snapshot) =>
        val edit =
          buffers.tokenEditDistance(path, snapshot.value, scalaVersionSelector)
        val result = edit
          .toRevised(
            range = d.getRange,
            adjustWithinToken = shouldAdjustWithinToken(d),
          )
          .map { range =>
            val ld = new l.Diagnostic(
              range,
              d.getMessage,
              d.getSeverity,
              d.getSource,
            )
            // Scala 3 sets the diagnostic code to -1 for NoExplanation Messages. Ideally
            // this will change and we won't need this check in the future, but for now
            // let's not forward them, since they are not valid for all clients.
            val isScala3NoExplanationDiag = d.getCode() != null && d
              .getCode()
              .isLeft() && d.getCode().getLeft() == "-1"
            if (!isScala3NoExplanationDiag) ld.setCode(d.getCode())

            ld.setTags(d.getTags())
            ld.setRelatedInformation(d.getRelatedInformation)
            ld.setCodeDescription(d.getCodeDescription())
            adjustedDiagnosticData(d, edit)
              .map(newData => ld.setData(newData))
            ld
          }
        if (result.isEmpty) {
          d.getRange.toMeta(snapshot).foreach { pos =>
            val message = pos.formatMessage(
              s"stale ${d.getSource} ${d.getSeverity.toString.toLowerCase()}",
              d.getMessage,
            )
            scribe.info(message)
          }
        }
        result

      case None =>
        Some(d)
    }
  }

  private def clearDiagnosticsBuffer(): Iterable[AbsolutePath] = {
    val toPublish = mutable.Set.empty[AbsolutePath]
    var path = diagnosticsBuffer.poll()
    while (path != null) {
      toPublish.add(path)
      path = diagnosticsBuffer.poll()
    }
    toPublish
  }

  private def adjustedDiagnosticData(
      diagnostic: l.Diagnostic,
      edit: TokenEditDistance,
  ): Option[Object] =
    diagnostic match {
      case ScalacDiagnostic.ScalaDiagnostic(Left(textEdit)) =>
        edit
          .toRevised(
            textEdit,
            shouldAdjustWithinToken(diagnostic),
            fallbackToNearest = false,
          )
          .map(_.toJsonObject)
      case ScalacDiagnostic.ScalaDiagnostic(Right(scalaDiagnostic)) =>
        edit
          .toRevised(
            scalaDiagnostic,
            shouldAdjustWithinToken(diagnostic),
            fallbackToNearest = false,
          )
          .map(_.toJsonObject)
      case _ => Some(diagnostic.getData())
    }

  private def shouldAdjustWithinToken(diagnostic: l.Diagnostic): Boolean =
    diagnostic.getSource() == "scala-cli"
}<|MERGE_RESOLUTION|>--- conflicted
+++ resolved
@@ -217,11 +217,8 @@
       path: AbsolutePath,
       diagnostics: Seq[Diagnostic],
       isReset: Boolean,
-<<<<<<< HEAD
+      originId: String,
       useFreshDiagnostics: Boolean = true,
-=======
-      originId: String,
->>>>>>> ee29b401
   ): Unit = {
     val isSamePathAsLastDiagnostic = path == lastPublished.get()
     lastPublished.set(path)
@@ -321,25 +318,14 @@
 
   private def publishDiagnostics(
       path: AbsolutePath,
-<<<<<<< HEAD
-      queue: ju.Queue[Diagnostic],
-      useFreshDiagnostics: Boolean = true,
-=======
       queue: ju.Queue[DiagnosticWithOrigin],
->>>>>>> ee29b401
   ): Unit = {
     if (!path.isFile) return didDelete(path)
     val uri = path.toURI.toString
     val all = new ju.ArrayList[Diagnostic](queue.size() + 1)
     for {
       diagnostic <- queue.asScala
-<<<<<<< HEAD
-      freshDiagnostic <-
-        if (useFreshDiagnostics) toFreshDiagnostic(path, diagnostic)
-        else Some(diagnostic)
-=======
       freshDiagnostic <- toFreshDiagnostic(path, diagnostic.diagnostic)
->>>>>>> ee29b401
     } {
       all.add(freshDiagnostic)
     }
