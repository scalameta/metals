package scala.meta.internal.metals

import java.net.URI
import java.nio.file.Path
import java.nio.file.Paths
import java.util.Collections
import java.util.concurrent.ScheduledExecutorService
import java.{util => ju}

import scala.annotation.nowarn
import scala.annotation.tailrec
import scala.collection.concurrent.TrieMap
import scala.concurrent.ExecutionContextExecutorService
import scala.concurrent.Future
import scala.util.control.NonFatal

import scala.meta.inputs.Input
import scala.meta.inputs.Position
import scala.meta.internal
import scala.meta.internal.builds.SbtBuildTool
import scala.meta.internal.metals.CompilerOffsetParamsUtils
import scala.meta.internal.metals.CompilerRangeParamsUtils
import scala.meta.internal.metals.Compilers.PresentationCompilerKey
import scala.meta.internal.metals.MetalsEnrichments._
import scala.meta.internal.mtags.MD5
import scala.meta.internal.parsing.Trees
import scala.meta.internal.pc.LogMessages
import scala.meta.internal.pc.PcSymbolInformation
import scala.meta.internal.worksheets.WorksheetPcData
import scala.meta.internal.worksheets.WorksheetProvider
import scala.meta.internal.{semanticdb => s}
import scala.meta.io.AbsolutePath
import scala.meta.pc.AutoImportsResult
import scala.meta.pc.CancelToken
import scala.meta.pc.CodeActionId
import scala.meta.pc.CompletionItemPriority
import scala.meta.pc.HoverSignature
import scala.meta.pc.OffsetParams
import scala.meta.pc.PresentationCompiler
import scala.meta.pc.SymbolSearch
import scala.meta.pc.SyntheticDecorationsParams
import scala.meta.pc.VirtualFileParams

import ch.epfl.scala.bsp4j.BuildTargetIdentifier
import ch.epfl.scala.bsp4j.CompileReport
import org.eclipse.lsp4j.CompletionItem
import org.eclipse.lsp4j.CompletionItemKind
import org.eclipse.lsp4j.CompletionList
import org.eclipse.lsp4j.CompletionParams
import org.eclipse.lsp4j.Diagnostic
import org.eclipse.lsp4j.DiagnosticSeverity
import org.eclipse.lsp4j.DocumentHighlight
import org.eclipse.lsp4j.InitializeParams
import org.eclipse.lsp4j.InlayHint
import org.eclipse.lsp4j.InlayHintKind
import org.eclipse.lsp4j.InlayHintParams
import org.eclipse.lsp4j.ReferenceParams
import org.eclipse.lsp4j.RenameParams
import org.eclipse.lsp4j.SelectionRange
import org.eclipse.lsp4j.SelectionRangeParams
import org.eclipse.lsp4j.SemanticTokens
import org.eclipse.lsp4j.SemanticTokensParams
import org.eclipse.lsp4j.SignatureHelp
import org.eclipse.lsp4j.TextDocumentIdentifier
import org.eclipse.lsp4j.TextDocumentPositionParams
import org.eclipse.lsp4j.TextEdit
import org.eclipse.lsp4j.jsonrpc.messages.{Either => JEither}
import org.eclipse.lsp4j.{Position => LspPosition}
import org.eclipse.lsp4j.{Range => LspRange}
import org.eclipse.lsp4j.{debug => d}

/**
 * Manages lifecycle for presentation compilers in all build targets.
 *
 * We need a custom presentation compiler for each build target since
 * build targets can have different classpaths and compiler settings.
 */
class Compilers(
    workspace: AbsolutePath,
    config: ClientConfiguration,
    userConfig: () => UserConfiguration,
    buildTargets: BuildTargets,
    buffers: Buffers,
    search: SymbolSearch,
    embedded: Embedded,
    workDoneProgress: WorkDoneProgress,
    sh: ScheduledExecutorService,
    initializeParams: InitializeParams,
    excludedPackages: () => ExcludedPackagesHandler,
    scalaVersionSelector: ScalaVersionSelector,
    trees: Trees,
    mtagsResolver: MtagsResolver,
    sourceMapper: SourceMapper,
    worksheetProvider: WorksheetProvider,
    completionItemPriority: () => CompletionItemPriority,
)(implicit ec: ExecutionContextExecutorService, rc: ReportContext)
    extends Cancelable {

  val compilerConfiguration = new CompilerConfiguration(
    workspace,
    config,
    userConfig,
    buildTargets,
    buffers,
    scalaVersionSelector,
    embedded,
    sh,
    initializeParams,
    excludedPackages,
    mtagsResolver,
    sourceMapper,
  )

  import compilerConfiguration._

  private val outlineFilesProvider =
    new OutlineFilesProvider(buildTargets, buffers)

  // Not a TrieMap because we want to avoid loading duplicate compilers for the same build target.
  // Not a `j.u.c.ConcurrentHashMap` because it can deadlock in `computeIfAbsent` when the absent
  // function is expensive, which is the case here.
  val jcache: ju.Map[PresentationCompilerKey, MtagsPresentationCompiler] =
    Collections.synchronizedMap(
      new java.util.HashMap[PresentationCompilerKey, MtagsPresentationCompiler]
    )
  private val jworksheetsCache
      : ju.Map[AbsolutePath, MtagsPresentationCompiler] =
    Collections.synchronizedMap(
      new java.util.HashMap[AbsolutePath, MtagsPresentationCompiler]
    )

  private val worksheetsDigests = new TrieMap[AbsolutePath, String]()

  private val cache = jcache.asScala
  private def buildTargetPCFromCache(
      id: BuildTargetIdentifier
  ): Option[PresentationCompiler] =
    cache.get(PresentationCompilerKey.ScalaBuildTarget(id)).collect {
      case lazyPc if lazyPc != null => lazyPc.await
    }

  private val worksheetsCache = jworksheetsCache.asScala

  // The "fallback" compiler is used for source files that don't belong to a build target.
  private def fallbackCompiler: PresentationCompiler = {
    jcache
      .compute(
        PresentationCompilerKey.DefaultScala,
        (_, value) => {
          val scalaVersion =
            scalaVersionSelector.fallbackScalaVersion()

          Option(value) match {
            case Some(lazyPc) =>
              val presentationCompiler = lazyPc.await
              if (presentationCompiler.scalaVersion() == scalaVersion) {
                lazyPc
              } else {
                presentationCompiler.shutdown()
                StandaloneCompiler(
                  scalaVersion,
                  search,
                  Nil,
                  completionItemPriority(),
                )
              }
            case None =>
              StandaloneCompiler(
                scalaVersion,
                search,
                Nil,
                completionItemPriority(),
              )
          }
        },
      )
      .await
  }

  private def javaFallbackCompiler: PresentationCompiler = {
    jcache
      .compute(
        PresentationCompilerKey.DefaultJava,
        (_, value) => {
          Option(value) match {
            case Some(lazyPc) => lazyPc
            case None =>
              StandaloneJavaCompiler(search, completionItemPriority())
          }
        },
      )
      .await
  }

  def loadedPresentationCompilerCount(): Int =
    cache.values.count(_.await.isLoaded())

  override def cancel(): Unit = {
    Cancelable.cancelEach(cache.values)(_.shutdown())
    Cancelable.cancelEach(worksheetsCache.values)(_.shutdown())
    cache.clear()
    worksheetsCache.clear()
    worksheetsDigests.clear()
    outlineFilesProvider.clear()
  }

  def restartAll(): Unit = {
    val count = cache.size
    cancel()
    scribe.info(
      s"restarted ${count} presentation compiler${LogMessages.plural(count)}"
    )
  }

  def load(paths: Seq[AbsolutePath]): Future[Unit] =
    if (Testing.isEnabled) Future.successful(())
    else {
      Future {
        val targets = paths
          .filter(_.isScalaFilename)
          .flatMap(path => buildTargets.inverseSources(path).toList)
          .distinct
        targets.foreach { target =>
          loadCompiler(target).foreach { pc =>
            pc
              .hover(
                CompilerOffsetParams(
                  Paths.get("Main.scala").toUri(),
                  "object Ma\n",
                  "object Ma".length(),
                )
              )
              .thenApply(_.map(_.toLsp()))
          }
        }
      }
    }

  def didClose(path: AbsolutePath): Unit = {
    loadCompiler(path).foreach(_.didClose(path.toNIO.toUri))
  }

  def didChange(
      path: AbsolutePath,
      shouldReturnDiagnostics: Boolean,
      content: Option[String] = None,
  ): Future[List[Diagnostic]] = {
    def originInput =
      content.map(Input.VirtualFile(path.toURI.toString(), _)).getOrElse {
        path.toInputFromBuffers(buffers)
      }

    loadCompiler(path)
      .map { pc =>
        val inputAndAdjust =
          if (
            path.isWorksheet && ScalaVersions.isScala3Version(
              pc.scalaVersion()
            )
          ) {
            WorksheetProvider.worksheetScala3AdjustmentsForPC(originInput)
          } else {
            None
          }

        val (input, adjust) = inputAndAdjust.getOrElse(
          originInput,
          AdjustedLspData.default,
        )

        outlineFilesProvider.didChange(pc.buildTargetId(), path)

        for {
          ds <-
            pc
              .didChange(
<<<<<<< HEAD
                CompilerVirtualFileParams(path.toNIO.toUri, input.value)
=======
                Compilers.DidChangeCompilerFileParams(
                  path.toNIO.toUri(),
                  input.value,
                  shouldReturnDiagnostics,
                )
>>>>>>> ee29b401
              )
              .asScala
        } yield {
          ds.asScala.map(adjust.adjustDiagnostic).toList

        }
      }
      .getOrElse(Future.successful(Nil))
  }

  def didSave(path: AbsolutePath): Future[List[Diagnostic]] = {
    def originInput =
      path
        .toInputFromBuffers(buffers)

    loadCompiler(path)
      .map { pc =>
        val inputAndAdjust =
          if (
            path.isWorksheet && ScalaVersions.isScala3Version(
              pc.scalaVersion()
            )
          ) {
            WorksheetProvider.worksheetScala3AdjustmentsForPC(originInput)
          } else {
            None
          }

        val (input, adjust) = inputAndAdjust.getOrElse(
          originInput,
          AdjustedLspData.default,
        )

        val (prependedLinesSize, modifiedText) = Option
          .when(path.isSbt)(
            buildTargets
              .sbtAutoImports(path)
          )
          .flatten
          .fold((0, input.value))(imports =>
            (
              imports.size,
              SbtBuildTool.prependAutoImports(input.value, imports),
            )
          )

        for {
          ds <-
            pc
              .didSave(
                CompilerVirtualFileParams(path.toNIO.toUri, modifiedText)
              )
              .asScala
              .map(diagnosticsList => {
                diagnosticsList.forEach(diagnostic => {
                  val range = diagnostic.getRange
                  val start = range.getStart
                  val end = range.getEnd
                  start.setLine(start.getLine - prependedLinesSize)
                  end.setLine(end.getLine - prependedLinesSize)
                  diagnostic.setSeverity(DiagnosticSeverity.Error)
                })
                diagnosticsList
              })
        } yield {
          ds.asScala.map(adjust.adjustDiagnostic).toList

        }
      }
      .getOrElse(Future.successful(Nil))
  }

  def didCompile(report: CompileReport): Unit = {
    val isSuccessful = report.getErrors == 0
    val isBestEffortCompilation =
      buildTargets
        .scalaTarget(report.getTarget)
        .map(_.isBestEffort)
        .getOrElse(false)
    buildTargetPCFromCache(report.getTarget).foreach { pc =>
      if (
        outlineFilesProvider.shouldRestartPc(
          report.getTarget,
          DidCompile(isSuccessful),
        )
      ) {
        pc.restart()
      }
    }

    outlineFilesProvider.onDidCompile(report.getTarget(), isSuccessful)

    if (isSuccessful || isBestEffortCompilation) {
      // Restart PC for all build targets that depend on this target since the classfiles
      // may have changed.
      for {
        target <- buildTargets.allInverseDependencies(report.getTarget)
        if target != report.getTarget
        if outlineFilesProvider.shouldRestartPc(target, InverseDependency)
        compiler <- buildTargetPCFromCache(target)
      } {
        compiler.restart()
      }
    }
  }

  def completionItemResolve(
      item: CompletionItem
  ): Future[CompletionItem] = {
    for {
      data <- item.data
      compiler <- buildTargetPCFromCache(new BuildTargetIdentifier(data.target))
    } yield compiler.completionItemResolve(item, data.symbol).asScala
  }.getOrElse(Future.successful(item))

  /**
   * Calculates completions for a expression evaluator at breakpointPosition
   *
   * @param path path to file containing ht ebreakpoint
   * @param breakpointPosition actual breakpoint position
   * @param token cancel token for the compiler
   * @param expression expression that is currently being types
   * @param isZeroBased whether the client supports starting at 0 or 1 index
   * @return
   */
  def debugCompletions(
      path: AbsolutePath,
      breakpointPosition: LspPosition,
      token: CancelToken,
      expression: d.CompletionsArguments,
      isZeroBased: Boolean,
  ): Future[Seq[d.CompletionItem]] = {

    /**
     * Find the offset of the cursor inside the modified expression.
     * We need it to give the compiler the right offset.
     *
     * @param modified modified expression with indentation inserted
     * @param indentation indentation of the current breakpoint
     * @return offset where the compiler should insert completions
     */
    def expressionOffset(modified: String, indentation: String) = {
      val line = expression.getLine()
      val column = expression.getColumn()
      modified.split("\n").zipWithIndex.take(line).foldLeft(0) {
        case (offset, (lineText, index)) =>
          if (index + 1 == line) {
            if (line > 1)
              offset + column + indentation.size - 1
            else
              offset + column - 1
          } else offset + lineText.size + 1
      }
    }
    loadCompiler(path)
      .map { compiler =>
        val input = path.toInputFromBuffers(buffers)
        breakpointPosition.toMeta(input) match {
          case Some(metaPos) =>
            val oldText = metaPos.input.text
            val lineStart = oldText.indexWhere(
              c => c != ' ' && c != '\t',
              metaPos.start + 1,
            )

            val indentationSize = lineStart - metaPos.start
            val indentationChar =
              if (oldText.lift(lineStart - 1).exists(_ == '\t')) '\t' else ' '
            val indentation = indentationChar.toString * indentationSize

            val expressionText =
              expression.getText().replace("\n", s"\n$indentation")

            val prev = oldText.substring(0, lineStart)
            val succ = oldText.substring(lineStart)
            // insert expression at the start of breakpoint's line and move the lines one down
            val modified = s"$prev;$expressionText\n$indentation$succ"

            val rangeEnd =
              lineStart + expressionOffset(expressionText, indentation) + 1

            /**
             * Calculate the start if insertText is used for item, which does not declare an exact start.
             */
            def insertStart = {
              var i = rangeEnd - 1
              while (modified.charAt(i).isLetterOrDigit) i -= 1
              if (isZeroBased) i else i + 1
            }

            val offsetParams =
              CompilerOffsetParams(
                path.toURI,
                modified,
                rangeEnd,
                token,
                outlineFilesProvider.getOutlineFiles(compiler.buildTargetId()),
              )

            val previousLines = expression
              .getText()
              .split("\n")

            // we need to adjust start to point at the start of the replacement in the expression
            val adjustStart =
              /* For multiple line we need to insert at the correct offset and
               * then adjust column by indentation that was added to the expression
               */
              if (previousLines.size > 1)
                previousLines
                  .take(expression.getLine() - 1)
                  .map(_.size + 1)
                  .sum - indentationSize
              // for one line we only need to adjust column with indentation + ; that was added to the expression
              else -(1 + indentationSize)

            compiler
              .complete(offsetParams)
              .asScala
              .map(list =>
                list.getItems.asScala.toSeq
                  .map(
                    toDebugCompletionItem(
                      _,
                      adjustStart,
                      Position.Range(
                        input.copy(value = modified),
                        insertStart,
                        rangeEnd,
                      ),
                    )
                  )
              )
          case None =>
            scribe.debug(s"$breakpointPosition was not found in $path ")
            Future.successful(Nil)
        }
      }
      .getOrElse(Future.successful(Nil))
  }

  def semanticTokens(
      params: SemanticTokensParams,
      token: CancelToken,
  ): Future[SemanticTokens] = {
    val emptyTokens = Collections.emptyList[Integer]();
    if (!userConfig().enableSemanticHighlighting) {
      Future { new SemanticTokens(emptyTokens) }
    } else {
      val path = params.getTextDocument.getUri.toAbsolutePath
      loadCompiler(path)
        .map { compiler =>
          val (input, _, adjust) =
            sourceAdjustments(
              params.getTextDocument().getUri(),
              compiler.scalaVersion(),
            )

          /**
           * Find the start that is actually contained in the file and not
           * in the added parts such as imports in sbt.
           *
           * @param line line within the adjusted source
           * @param character line within the adjusted source
           * @param remaining the rest of the tokens to analyze
           * @return the first found that should be contained with the rest
           */
          @tailrec
          def findCorrectStart(
              line: Integer,
              character: Integer,
              remaining: List[Integer],
          ): List[Integer] = {
            remaining match {
              case lineDelta :: charDelta :: next =>
                val newCharacter: Integer =
                  // only increase character delta if the same line
                  if (lineDelta == 0) character + charDelta
                  else charDelta

                val adjustedTokenPos = adjust.adjustPos(
                  new LspPosition(line + lineDelta, newCharacter),
                  adjustToZero = false,
                )
                if (
                  adjustedTokenPos.getLine() >= 0 &&
                  adjustedTokenPos.getCharacter() >= 0
                )
                  (adjustedTokenPos.getLine(): Integer) ::
                    (adjustedTokenPos.getCharacter(): Integer) :: next
                else
                  findCorrectStart(
                    line + lineDelta,
                    newCharacter,
                    next.drop(3),
                  )
              case _ => Nil
            }
          }

          def adjustForScala3Worksheet(tokens: List[Integer]): List[Integer] = {
            @tailrec
            @nowarn
            def loop(
                remaining: List[Integer],
                acc: List[List[Integer]],
                adjustColumnDelta: Int =
                  0, // after multiline string we need to adjust column delta of the next token in line
            ): List[Integer] = {
              remaining match {
                case Nil => acc.reverse.flatten
                // we need to remove additional indent
                case deltaLine :: deltaColumn :: len :: next
                    if deltaLine != 0 =>
                  if (deltaColumn - 2 >= 0) {
                    val adjustedColumn: Integer = deltaColumn - 2
                    val adjusted: List[Integer] =
                      List(deltaLine, adjustedColumn, len) ++ next.take(2)
                    loop(
                      next.drop(2),
                      adjusted :: acc,
                    )
                  }
                  // for multiline strings, we highlight the entire line inluding leading whitespace
                  // so we need to adjust the length after removing additional indent
                  else {
                    val deltaLen = deltaColumn - 2
                    val adjustedLen: Integer = Math.max(0, len + deltaLen)
                    val adjusted: List[Integer] =
                      List(deltaLine, deltaColumn, adjustedLen) ++ next.take(2)
                    loop(
                      next.drop(2),
                      adjusted :: acc,
                      deltaLen,
                    )
                  }
                case deltaLine :: deltaColumn :: next =>
                  val adjustedColumn: Integer = deltaColumn + adjustColumnDelta
                  val adjusted: List[Integer] =
                    List(deltaLine, adjustedColumn) ++ next.take(3)
                  loop(
                    next.drop(3),
                    adjusted :: acc,
                  )
              }
            }

            // Delta for first token was already adjusted in `findCorrectStart`
            loop(tokens.drop(5), List(tokens.take(5)))
          }

          val vFile =
            CompilerVirtualFileParams(
              path.toNIO.toUri(),
              input.text,
              token,
              outlineFilesProvider.getOutlineFiles(compiler.buildTargetId()),
            )
          val isScala3 = ScalaVersions.isScala3Version(compiler.scalaVersion())

          compiler
            .semanticTokens(vFile)
            .asScala
            .map { nodes =>
              val plist =
                try {
                  SemanticTokensProvider.provide(
                    nodes.asScala.toList,
                    vFile,
                    path,
                    isScala3,
                    trees,
                  )
                } catch {
                  case NonFatal(e) =>
                    scribe.error(
                      s"Failed to tokenize input for semantic tokens for $path",
                      e,
                    )
                    Nil
                }

              val tokens =
                findCorrectStart(0, 0, plist.toList)
              if (isScala3 && path.isWorksheet) {
                new SemanticTokens(adjustForScala3Worksheet(tokens).asJava)
              } else {
                new SemanticTokens(tokens.asJava)
              }
            }
        }
        .getOrElse(Future.successful(new SemanticTokens(emptyTokens)))
    }

  }

  def inlayHints(
      params: InlayHintParams,
      token: CancelToken,
  ): Future[ju.List[InlayHint]] = {
    withPCAndAdjustLsp(params) { (pc, pos, adjust) =>
      def inlayHintsFallback(
          params: SyntheticDecorationsParams
      ): Future[ju.List[InlayHint]] = {
        pc.syntheticDecorations(params)
          .asScala
          .map(
            _.map { d =>
              val hint = new InlayHint()
              hint.setPosition(d.range().getStart())
              hint.setLabel(d.label())
              val kind =
                if (d.kind() <= 2) InlayHintKind.Type
                else InlayHintKind.Parameter
              hint.setKind(kind)
              hint.setData(
                internal.pc.InlayHints
                  .toData(params.uri().toString(), List(Left("")))
              )
              hint
            }
          )
      }

      def adjustInlayHints(
          inlayHints: ju.List[InlayHint]
      ): ju.List[InlayHint] = {
        inlayHints.asScala
          .dropWhile { hint =>
            val adjusted =
              adjust.adjustPos(hint.getPosition(), adjustToZero = false)
            adjusted.getLine() < 0 || adjusted.getCharacter() < 0
          }
          .map { hint =>
            hint.setPosition(adjust.adjustPos(hint.getPosition()))
            InlayHintCompat.maybeFixInlayHintData(
              hint,
              params.getTextDocument().getUri(),
            )
          }
          .asJava
      }

      val rangeParams =
        CompilerRangeParamsUtils.fromPos(
          pos,
          token,
          outlineFilesProvider.getOutlineFiles(pc.buildTargetId()),
        )
      val options = userConfig().inlayHintsOptions
      val pcParams = CompilerInlayHintsParams(
        rangeParams,
        inferredTypes = options.inferredType,
        implicitParameters = options.implicitArguments,
        implicitConversions = options.implicitConversions,
        typeParameters = options.typeParameters,
        byNameParameters = options.byNameParameters,
        hintsInPatternMatch = options.hintsInPatternMatch,
        namedParameters = options.namedParameters,
      )

      pc
        .inlayHints(pcParams)
        .asScala
        .flatMap { hints =>
          if (hints.isEmpty) {
            inlayHintsFallback(pcParams.toSyntheticDecorationsParams)
              .map(adjustInlayHints)
          } else {
            Future.successful(adjustInlayHints(hints))
          }
        }
    }
      .getOrElse(Future.successful(Nil.asJava))
  }

  def completions(
      params: CompletionParams,
      token: CancelToken,
  ): Future[CompletionList] =
    withPCAndAdjustLsp(params) { (pc, pos, adjust) =>
      val outlineFiles =
        outlineFilesProvider.getOutlineFiles(pc.buildTargetId())
      val offsetParams =
        CompilerOffsetParamsUtils.fromPos(pos, token, outlineFiles)
      pc.complete(offsetParams)
        .asScala
        .map { list =>
          adjust.adjustCompletionListInPlace(list)
          list
        }
    }.getOrElse(Future.successful(new CompletionList(Nil.asJava)))

  def completions(
      id: BuildTargetIdentifier,
      offsetParams: CompilerOffsetParams,
  ): Future[CompletionList] = {
    loadCompiler(id)
      .map { pc =>
        pc.complete(offsetParams).asScala
      }
      .getOrElse(Future.successful(new CompletionList(Nil.asJava)))
  }

  def autoImports(
      params: TextDocumentPositionParams,
      name: String,
      findExtensionMethods: Boolean,
      token: CancelToken,
  ): Future[ju.List[AutoImportsResult]] = {
    withPCAndAdjustLsp(params) { (pc, pos, adjust) =>
      pc.autoImports(
        name,
        CompilerOffsetParamsUtils.fromPos(
          pos,
          token,
          outlineFilesProvider.getOutlineFiles(pc.buildTargetId()),
        ),
        findExtensionMethods,
      ).asScala
        .map { list =>
          list.map(adjust.adjustImportResult)
          list
        }
    }
  }.getOrElse(Future.successful(Nil.asJava))

  def insertInferredType(
      params: TextDocumentPositionParams,
      token: CancelToken,
  ): Future[ju.List[TextEdit]] = {
    withPCAndAdjustLsp(params) { (pc, pos, adjust) =>
      val offset =
        CompilerOffsetParamsUtils.fromPos(
          pos,
          token,
          outlineFilesProvider.getOutlineFiles(pc.buildTargetId()),
        )
      val result =
        if (
          pc.supportedCodeActions()
            .contains(CodeActionId.InsertInferredType)
        )
          pc.codeAction(
            offset,
            CodeActionId.InsertInferredType,
            ju.Optional.empty(),
          )
        else
          pc.insertInferredType(offset)

      result.asScala
        .map { edits =>
          adjust.adjustTextEdits(edits)
        }
    }
  }.getOrElse(Future.successful(Nil.asJava))

  def inlineEdits(
      params: TextDocumentPositionParams,
      token: CancelToken,
  ): Future[ju.List[TextEdit]] =
    withPCAndAdjustLsp(params) { (pc, pos, adjust) =>
      val offsetParams = CompilerOffsetParamsUtils.fromPos(
        pos,
        token,
        outlineFilesProvider.getOutlineFiles(pc.buildTargetId()),
      )
      val result =
        if (
          pc.supportedCodeActions()
            .contains(CodeActionId.InlineValue)
        )
          pc.codeAction(
            offsetParams,
            CodeActionId.InlineValue,
            ju.Optional.empty(),
          )
        else
          pc.inlineValue(offsetParams)

      result.asScala
        .map { edits =>
          adjust.adjustTextEdits(edits)
        }
    }.getOrElse(Future.successful(Nil.asJava))

  def documentHighlight(
      params: TextDocumentPositionParams,
      token: CancelToken,
  ): Future[ju.List[DocumentHighlight]] = {
    withPCAndAdjustLsp(params) { (pc, pos, adjust) =>
      pc.documentHighlight(
        CompilerOffsetParamsUtils.fromPos(
          pos,
          token,
          outlineFilesProvider.getOutlineFiles(pc.buildTargetId()),
        )
      ).asScala
        .map { highlights =>
          adjust.adjustDocumentHighlight(highlights)
        }
    }
  }.getOrElse(Future.successful(Nil.asJava))

  def references(
      params: ReferenceParams,
      token: CancelToken,
      additionalAdjust: AdjustRange,
  ): Future[List[ReferencesResult]] = {
    withPCAndAdjustLsp(params) { case (pc, pos, adjust) =>
      val requestParams = new internal.pc.PcReferencesRequest(
        CompilerOffsetParamsUtils.fromPos(pos, token),
        params.getContext().isIncludeDeclaration(),
        JEither.forLeft(pos.start),
      )
      pc.references(requestParams)
        .asScala
        .map(
          _.asScala
            .map(
              adjust.adjustReferencesResult(
                _,
                additionalAdjust,
                requestParams.file.text(),
              )
            )
            .toList
        )
    }
  }.getOrElse(Future.successful(Nil))

  def references(
      id: BuildTargetIdentifier,
      searchFiles: List[AbsolutePath],
      includeDefinition: Boolean,
      symbols: List[String],
      additionalAdjust: AdjustRange,
      isCancelled: () => Boolean,
  ): Future[List[ReferencesResult]] = {
    // we filter only Scala files, since `references` for Java are not implemented
    val filteredFiles = searchFiles.filter(_.isScala)
    val results =
      if (symbols.isEmpty || filteredFiles.isEmpty) Nil
      else
        withUncachedCompiler(id) { compiler =>
          for {
            searchFile <- filteredFiles
            if !isCancelled()
          } yield {
            val uri = searchFile.toURI
            val (input, _, adjust) =
              sourceAdjustments(uri.toString(), compiler.scalaVersion())
            val requestParams = new internal.pc.PcReferencesRequest(
              CompilerVirtualFileParams(uri, input.text),
              includeDefinition,
              JEither.forRight(symbols.head),
              symbols.tail.asJava,
            )
            compiler
              .references(requestParams)
              .asScala
              .map(
                _.asScala
                  .map(
                    adjust
                      .adjustReferencesResult(_, additionalAdjust, input.text)
                  )
                  .toList
              )
          }
        }
          .getOrElse(Nil)

    Future.sequence(results).map(_.flatten)
  }

  def extractMethod(
      doc: TextDocumentIdentifier,
      range: LspRange,
      extractionPos: LspPosition,
      token: CancelToken,
  ): Future[ju.List[TextEdit]] = {
    withPCAndAdjustLsp(doc.getUri(), range, extractionPos) {
      (pc, metaRange, metaExtractionPos, adjust) =>
        val rangeParams = CompilerRangeParamsUtils.fromPos(
          metaRange,
          token,
          outlineFilesProvider.getOutlineFiles(pc.buildTargetId()),
        )
        val extractionOffsetParams =
          CompilerOffsetParamsUtils.fromPos(metaExtractionPos, token)
        val result =
          if (
            pc.supportedCodeActions()
              .contains(CodeActionId.ImplementAbstractMembers)
          )
            pc.codeAction(
              rangeParams,
              CodeActionId.ExtractMethod,
              ju.Optional.of(extractionOffsetParams),
            )
          else
            pc.extractMethod(
              rangeParams,
              extractionOffsetParams,
            )

        result.asScala
          .map { edits =>
            adjust.adjustTextEdits(edits)
          }
    }
  }.getOrElse(Future.successful(Nil.asJava))

  def convertToNamedArguments(
      position: TextDocumentPositionParams,
      argIndices: ju.List[Integer],
      token: CancelToken,
  ): Future[ju.List[TextEdit]] = {
    withPCAndAdjustLsp(position) { (pc, pos, adjust) =>
      val offset =
        CompilerOffsetParamsUtils.fromPos(
          pos,
          token,
          outlineFilesProvider.getOutlineFiles(pc.buildTargetId()),
        )
      val result =
        if (
          pc.supportedCodeActions()
            .contains(CodeActionId.ConvertToNamedArguments)
        )
          pc.codeAction(
            offset,
            CodeActionId.ConvertToNamedArguments,
            ju.Optional.of(argIndices),
          )
        else
          pc.convertToNamedArguments(offset, argIndices)

      result.asScala
        .map { edits =>
          adjust.adjustTextEdits(edits)
        }
    }
  }.getOrElse(Future.successful(Nil.asJava))

  def implementAbstractMembers(
      params: TextDocumentPositionParams,
      token: CancelToken,
  ): Future[ju.List[TextEdit]] = {
    withPCAndAdjustLsp(params) { (pc, pos, adjust) =>
      val offsetParams = CompilerOffsetParamsUtils.fromPos(
        pos,
        token,
        outlineFilesProvider.getOutlineFiles(pc.buildTargetId()),
      )

      val result =
        if (
          pc.supportedCodeActions()
            .contains(CodeActionId.ImplementAbstractMembers)
        )
          pc.codeAction(
            offsetParams,
            CodeActionId.ImplementAbstractMembers,
            None.asJava,
          )
        else
          pc.implementAbstractMembers(offsetParams)

      result.asScala
        .map { edits =>
          adjust.adjustTextEdits(edits)
        }
    }
  }.getOrElse(Future.successful(Nil.asJava))

  def codeAction(
      params: TextDocumentPositionParams,
      token: CancelToken,
      codeActionId: String,
      codeActionPayload: Option[Object],
  ): Future[ju.List[TextEdit]] = {
    withPCAndAdjustLsp(params) { (pc, pos, adjust) =>
      pc.codeAction(
        CompilerOffsetParamsUtils.fromPos(
          pos,
          token,
          outlineFilesProvider.getOutlineFiles(pc.buildTargetId()),
        ),
        codeActionId,
        codeActionPayload.asJava,
      ).asScala
        .map { edits =>
          adjust.adjustTextEdits(edits)
        }
    }
  }.getOrElse(Future.successful(Nil.asJava))

  def supportedCodeActions(path: AbsolutePath): ju.List[String] = {
    loadCompiler(path).map { pc =>
      pc.supportedCodeActions()
    }
  }.getOrElse(Nil.asJava)

  def hover(
      params: HoverExtParams,
      token: CancelToken,
  ): Future[Option[HoverSignature]] = {
    withPCAndAdjustLsp(params) { (pc, pos, adjust) =>
      pc.hover(
        CompilerRangeParamsUtils.offsetOrRange(
          pos,
          token,
          outlineFilesProvider.getOutlineFiles(pc.buildTargetId()),
        )
      ).asScala
        .map(_.asScala.map { hover => adjust.adjustHoverResp(hover) })
    }
  }.getOrElse(Future.successful(None))

  def prepareRename(
      params: TextDocumentPositionParams,
      token: CancelToken,
  ): Future[ju.Optional[LspRange]] = {
    withPCAndAdjustLsp(params) { (pc, pos, adjust) =>
      pc.prepareRename(
        CompilerRangeParamsUtils.offsetOrRange(
          pos,
          token,
          outlineFilesProvider.getOutlineFiles(pc.buildTargetId()),
        )
      ).asScala
        .map { range =>
          range.map(adjust.adjustRange(_))
        }
    }
  }.getOrElse(Future.successful(None.asJava))

  def rename(
      params: RenameParams,
      token: CancelToken,
  ): Future[ju.List[TextEdit]] = {
    withPCAndAdjustLsp(params) { (pc, pos, adjust) =>
      pc.rename(
        CompilerRangeParamsUtils.offsetOrRange(
          pos,
          token,
          outlineFilesProvider.getOutlineFiles(pc.buildTargetId()),
        ),
        params.getNewName(),
      ).asScala
        .map { edits =>
          adjust.adjustTextEdits(edits)
        }
    }
  }.getOrElse(Future.successful(Nil.asJava))

  def definition(
      params: TextDocumentPositionParams,
      token: CancelToken,
  ): Future[DefinitionResult] = {
    definition(params = params, token = token, findTypeDef = false)
  }

  def typeDefinition(
      params: TextDocumentPositionParams,
      token: CancelToken,
  ): Future[DefinitionResult] = {
    definition(params = params, token = token, findTypeDef = true)
  }

  def info(
      path: AbsolutePath,
      symbol: String,
  ): Future[Option[PcSymbolInformation]] = {
    loadCompiler(path, forceScala = true)
      .map(
        _.info(symbol).asScala
          .map(_.asScala.map(PcSymbolInformation.from))
      )
      .getOrElse(Future(None))
  }

  def info(
      id: BuildTargetIdentifier,
      symbol: String,
  ): Future[Option[PcSymbolInformation]] = {
    loadCompiler(id)
      .map(
        _.info(symbol).asScala
          .map(_.asScala.map(PcSymbolInformation.from))
      )
      .getOrElse(Future(None))
  }

  private def definition(
      params: TextDocumentPositionParams,
      token: CancelToken,
      findTypeDef: Boolean,
  ): Future[DefinitionResult] =
    withPCAndAdjustLsp(params) { (pc, pos, adjust) =>
      val params = CompilerOffsetParamsUtils.fromPos(
        pos,
        token,
        outlineFilesProvider.getOutlineFiles(pc.buildTargetId()),
      )
      val defResult =
        if (findTypeDef) pc.typeDefinition(params)
        else
          pc.definition(CompilerOffsetParamsUtils.fromPos(pos, token))
      defResult.asScala
        .map { c =>
          adjust.adjustLocations(c.locations())
          val definitionPaths = c
            .locations()
            .map { loc =>
              loc.getUri().toAbsolutePath
            }
            .asScala
            .toSet

          val definitionPath = if (definitionPaths.size == 1) {
            Some(definitionPaths.head)
          } else {
            None
          }
          DefinitionResult(
            c.locations(),
            c.symbol(),
            definitionPath,
            None,
            c.symbol(),
          )
        }
    }.getOrElse(Future.successful(DefinitionResult.empty))

  def signatureHelp(
      params: TextDocumentPositionParams,
      token: CancelToken,
  ): Future[SignatureHelp] =
    withPCAndAdjustLsp(params) { (pc, pos, _) =>
      pc.signatureHelp(
        CompilerOffsetParamsUtils.fromPos(
          pos,
          token,
          outlineFilesProvider.getOutlineFiles(pc.buildTargetId()),
        )
      ).asScala
    }.getOrElse(Future.successful(new SignatureHelp()))

  def signatureHelp(
      id: BuildTargetIdentifier,
      offsetParams: CompilerOffsetParams,
  ): Future[SignatureHelp] =
    loadCompiler(id)
      .map { pc =>
        pc.signatureHelp(offsetParams).asScala
      }
      .getOrElse(Future.successful(new SignatureHelp()))

  def selectionRange(
      params: SelectionRangeParams,
      token: CancelToken,
  ): Future[ju.List[SelectionRange]] = {
    withPCAndAdjustLsp(params) { (pc, positions) =>
      val offsetPositions: ju.List[OffsetParams] =
        positions.map(
          CompilerOffsetParamsUtils.fromPos(
            _,
            token,
            outlineFilesProvider.getOutlineFiles(pc.buildTargetId()),
          )
        )
      pc.selectionRange(offsetPositions).asScala
    }.getOrElse(Future.successful(Nil.asJava))
  }

  def getTasty(
      buildTargetId: BuildTargetIdentifier,
      path: AbsolutePath,
  ): Option[Future[String]] = {
    loadCompiler(buildTargetId).map(
      _.getTasty(
        path.toURI,
        config.isHttpEnabled(),
      ).asScala
    )
  }

  /**
   * Gets presentation compiler for a file.
   * @param path for which presentation compiler should be loaded,
   *             resolves build target based on this file
   * @param forceScala if should use Scala pc for `.java` files that are in a Scala build target,
   *                   useful when Scala pc can handle Java files and Java pc implementation of a feature is missing
   */
  def loadCompiler(
      path: AbsolutePath,
      forceScala: Boolean = false,
  ): Option[PresentationCompiler] = {

    def fromBuildTarget: Option[PresentationCompiler] = {
      val target = buildTargets
        .inverseSources(path)

      target match {
        case None =>
          val tmpDirectory = workspace.resolve(Directories.tmp)
          if (!path.toNIO.startsWith(tmpDirectory.toNIO)) {
            val scalaVersionMessage =
              if (path.isScalaFilename)
                s"Using presentation compiler with project's scala-library version: ${scalaVersionSelector.fallbackScalaVersion()}"
              else "Using fallback presentation compiler."
            scribe.info(
              s"no build target found for $path. $scalaVersionMessage"
            )
          }
          val fallback =
            if (path.isScalaFilename) fallbackCompiler else javaFallbackCompiler
          Some(fallback)
        case Some(value) =>
          if (path.isScalaFilename)
            Some(loadCompiler(value).getOrElse(fallbackCompiler))
          else if (path.isJavaFilename && forceScala)
            loadCompiler(value)
              .orElse(Some(loadJavaCompiler(value)))
          else if (path.isJavaFilename) Some(loadJavaCompiler(value))
          else None
        case _ => None
      }
    }

    if (!path.isScalaFilename && !path.isJavaFilename) None
    else if (path.isWorksheet)
      loadWorksheetCompiler(path).orElse(fromBuildTarget)
    else fromBuildTarget
  }

  def loadWorksheetCompiler(
      path: AbsolutePath
  ): Option[PresentationCompiler] = {
    worksheetProvider.getWorksheetPCData(path).flatMap { data =>
      maybeRestartWorksheetPresentationCompiler(path, data)
      worksheetsCache.get(path).map(_.await)
    }
  }

  private def maybeRestartWorksheetPresentationCompiler(
      path: AbsolutePath,
      data: WorksheetPcData,
  ): Unit = {
    val previousDigest = worksheetsDigests.getOrElse(path, "")
    if (data.digest != previousDigest) {
      worksheetsDigests.put(path, data.digest)
      restartWorksheetPresentationCompiler(
        path,
        data.classpath,
        data.dependencies,
      )
    }
  }

  private def restartWorksheetPresentationCompiler(
      path: AbsolutePath,
      classpath: List[Path],
      sources: List[Path],
  ): Unit = {
    val created: Option[Unit] = for {
      targetId <- buildTargets.inverseSources(path)
      scalaTarget <- buildTargets.scalaTarget(targetId)
      scalaVersion = scalaTarget.scalaVersion
      mtags <- {
        val result = mtagsResolver.resolve(scalaVersion)
        if (result.isEmpty) {
          scribe.warn(s"unsupported Scala ${scalaVersion}")
        }
        result
      }
    } yield {
      jworksheetsCache.put(
        path,
        workDoneProgress.trackBlocking(
          s"${config.icons().sync}Loading worksheet presentation compiler"
        ) {
          ScalaLazyCompiler.forWorksheet(
            scalaTarget,
            mtags,
            classpath,
            sources,
            search,
            completionItemPriority(),
          )
        },
      )
    }

    created.getOrElse {
      jworksheetsCache.put(
        path, {
          val scalaVersion =
            scalaVersionSelector.fallbackScalaVersion()
          StandaloneCompiler(
            scalaVersion,
            classpath,
            sources,
            Some(search),
            completionItemPriority(),
          )
        },
      )
    }
  }

  private def loadJavaCompiler(
      targetId: BuildTargetIdentifier
  ): PresentationCompiler = {
    jcache
      .computeIfAbsent(
        PresentationCompilerKey.JavaBuildTarget(targetId),
        { _ =>
          workDoneProgress.trackBlocking(
            s"${config.icons().sync}Loading presentation compiler"
          ) {
            JavaLazyCompiler(targetId, search, completionItemPriority())
          }
        },
      )
      .await
  }

  private def loadCompiler(
      targetId: BuildTargetIdentifier
  ): Option[PresentationCompiler] =
    withKeyAndDefault(targetId) { case (key, getCompiler) =>
      Option(jcache.computeIfAbsent(key, { _ => getCompiler() }).await)
    }

  private def withKeyAndDefault[T](
      targetId: BuildTargetIdentifier
  )(
      f: (PresentationCompilerKey, () => MtagsPresentationCompiler) => Option[T]
  ): Option[T] = {
    buildTargets.scalaTarget(targetId).flatMap { scalaTarget =>
      val scalaVersion = scalaTarget.scalaVersion
      mtagsResolver.resolve(scalaVersion) match {
        case Some(mtags) =>
          def default() =
            workDoneProgress.trackBlocking(
              s"${config.icons().sync}Loading presentation compiler"
            ) {
              ScalaLazyCompiler(
                scalaTarget,
                mtags,
                search,
                completionItemPriority(),
              )
            }
          val key =
            PresentationCompilerKey.ScalaBuildTarget(scalaTarget.info.getId)
          f(key, default)
        case None =>
          scribe.warn(s"unsupported Scala ${scalaTarget.scalaVersion}")
          None
      }
    }
  }

  private def withUncachedCompiler[T](
      targetId: BuildTargetIdentifier
  )(f: PresentationCompiler => T): Option[T] =
    withKeyAndDefault(targetId) { case (key, getCompiler) =>
      val (out, shouldShutdown) = Option(jcache.get(key))
        .map((_, false))
        .getOrElse((getCompiler(), true))
      if (shouldShutdown)
        scribe.debug(s"starting uncached presentation compiler for $targetId")
      val compiler = Option(out.await)
      val result = compiler.map(f)
      if (shouldShutdown) compiler.foreach(_.shutdown())
      result
    }

  private def withPCAndAdjustLsp[T](
      params: SelectionRangeParams
  )(
      fn: (PresentationCompiler, ju.List[Position]) => T
  ): Option[T] = {
    val path = params.getTextDocument.getUri.toAbsolutePath
    loadCompiler(path).map { compiler =>
      val input = path
        .toInputFromBuffers(buffers)
        .copy(path = params.getTextDocument.getUri)

      val positions =
        params.getPositions().asScala.flatMap(_.toMeta(input)).asJava

      fn(compiler, positions)
    }
  }

  private def withPCAndAdjustLsp[T](
      params: TextDocumentPositionParams
  )(
      fn: (PresentationCompiler, Position, AdjustLspData) => T
  ): Option[T] = {
    val path = params.getTextDocument.getUri.toAbsolutePath
    loadCompiler(path).flatMap { compiler =>
      val (input, pos, adjust) =
        sourceAdjustments(
          params,
          compiler.scalaVersion(),
        )
      pos
        .toMeta(input)
        .map(metaPos => fn(compiler, metaPos, adjust))
    }
  }

  private def withPCAndAdjustLsp[T](
      params: InlayHintParams
  )(
      fn: (PresentationCompiler, Position, AdjustLspData) => T
  ): Option[T] = {
    val path = params.getTextDocument.getUri.toAbsolutePath
    loadCompiler(path).flatMap { case compiler =>
      val (input, pos, adjust) =
        sourceAdjustments(
          params,
          compiler.scalaVersion(),
        )
      pos
        .toMeta(input)
        .map(metaPos => fn(compiler, metaPos, adjust))
    }
  }

  private def withPCAndAdjustLsp[T](
      uri: String,
      range: LspRange,
      extractionPos: LspPosition,
  )(
      fn: (
          PresentationCompiler,
          Position,
          Position,
          AdjustLspData,
      ) => T
  ): Option[T] = {
    val path = uri.toAbsolutePath
    loadCompiler(path).flatMap { compiler =>
      val (input, adjustRequest, adjustResponse) =
        sourceAdjustments(
          uri,
          compiler.scalaVersion(),
        )
      for {
        metaRange <- new LspRange(
          adjustRequest(range.getStart()),
          adjustRequest(range.getEnd()),
        ).toMeta(input)
        metaExtractionPos <- adjustRequest(extractionPos).toMeta(input)
      } yield fn(
        compiler,
        metaRange,
        metaExtractionPos,
        adjustResponse,
      )
    }
  }

  private def withPCAndAdjustLsp[T](
      params: HoverExtParams
  )(
      fn: (
          PresentationCompiler,
          Position,
          AdjustLspData,
      ) => T
  ): Option[T] = {

    val path = params.textDocument.getUri.toAbsolutePath
    loadCompiler(path).flatMap { compiler =>
      if (params.range != null) {
        val (input, range, adjust) = sourceAdjustments(
          params,
          compiler.scalaVersion(),
        )
        range.toMeta(input).map(fn(compiler, _, adjust))

      } else {
        val positionParams =
          new TextDocumentPositionParams(
            params.textDocument,
            params.getPosition,
          )
        val (input, pos, adjust) = sourceAdjustments(
          positionParams,
          compiler.scalaVersion(),
        )
        pos.toMeta(input).map(fn(compiler, _, adjust))
      }
    }
  }

  private def sourceAdjustments(
      params: TextDocumentPositionParams,
      scalaVersion: String,
  ): (Input.VirtualFile, LspPosition, AdjustLspData) = {
    val (input, adjustRequest, adjustResponse) = sourceAdjustments(
      params.getTextDocument().getUri(),
      scalaVersion,
    )
    (input, adjustRequest(params.getPosition()), adjustResponse)
  }

  private def sourceAdjustments(
      params: InlayHintParams,
      scalaVersion: String,
  ): (Input.VirtualFile, LspRange, AdjustLspData) = {
    val (input, adjustRequest, adjustResponse) = sourceAdjustments(
      params.getTextDocument.getUri(),
      scalaVersion,
    )
    val start = params.getRange.getStart()
    val end = params.getRange.getEnd()
    val newRange = new LspRange(adjustRequest(start), adjustRequest(end))
    (input, newRange, adjustResponse)
  }

  private def sourceAdjustments(
      params: HoverExtParams,
      scalaVersion: String,
  ): (Input.VirtualFile, LspRange, AdjustLspData) = {
    val (input, adjustRequest, adjustResponse) = sourceAdjustments(
      params.textDocument.getUri(),
      scalaVersion,
    )
    val start = params.range.getStart()
    val end = params.range.getEnd()
    val newRange = new LspRange(adjustRequest(start), adjustRequest(end))
    (input, newRange, adjustResponse)
  }

  private def sourceAdjustments(
      uri: String,
      scalaVersion: String,
  ): (Input.VirtualFile, LspPosition => LspPosition, AdjustLspData) = {
    val path = uri.toAbsolutePath
    sourceMapper.pcMapping(path, scalaVersion)
  }

  private def toDebugCompletionType(
      kind: CompletionItemKind
  ): d.CompletionItemType = {
    kind match {
      case CompletionItemKind.Constant => d.CompletionItemType.VALUE
      case CompletionItemKind.Value => d.CompletionItemType.VALUE
      case CompletionItemKind.Keyword => d.CompletionItemType.KEYWORD
      case CompletionItemKind.Class => d.CompletionItemType.CLASS
      case CompletionItemKind.TypeParameter => d.CompletionItemType.CLASS
      case CompletionItemKind.Operator => d.CompletionItemType.FUNCTION
      case CompletionItemKind.Field => d.CompletionItemType.FIELD
      case CompletionItemKind.Method => d.CompletionItemType.METHOD
      case CompletionItemKind.Unit => d.CompletionItemType.UNIT
      case CompletionItemKind.Enum => d.CompletionItemType.ENUM
      case CompletionItemKind.Interface => d.CompletionItemType.INTERFACE
      case CompletionItemKind.Constructor => d.CompletionItemType.CONSTRUCTOR
      case CompletionItemKind.Folder => d.CompletionItemType.FILE
      case CompletionItemKind.Module => d.CompletionItemType.MODULE
      case CompletionItemKind.EnumMember => d.CompletionItemType.ENUM
      case CompletionItemKind.Snippet => d.CompletionItemType.SNIPPET
      case CompletionItemKind.Function => d.CompletionItemType.FUNCTION
      case CompletionItemKind.Color => d.CompletionItemType.COLOR
      case CompletionItemKind.Text => d.CompletionItemType.TEXT
      case CompletionItemKind.Property => d.CompletionItemType.PROPERTY
      case CompletionItemKind.Reference => d.CompletionItemType.REFERENCE
      case CompletionItemKind.Variable => d.CompletionItemType.VARIABLE
      case CompletionItemKind.Struct => d.CompletionItemType.MODULE
      case CompletionItemKind.File => d.CompletionItemType.FILE
      case _ => d.CompletionItemType.TEXT
    }
  }

  private def toDebugCompletionItem(
      item: CompletionItem,
      adjustStart: Int,
      insertTextPosition: Position.Range,
  ): d.CompletionItem = {
    val debugItem = new d.CompletionItem()
    debugItem.setLabel(item.getLabel())
    val (newText, range) = Option(item.getTextEdit()).map(_.asScala) match {
      case Some(Left(textEdit)) =>
        (textEdit.getNewText, textEdit.getRange)
      case Some(Right(insertReplace)) =>
        (insertReplace.getNewText, insertReplace.getReplace)
      case None =>
        Option(item.getInsertText()).orElse(Option(item.getLabel())) match {
          case Some(text) =>
            (text, insertTextPosition.toLsp)
          case None =>
            throw new RuntimeException(
              "Completion item does not contain expected data"
            )
        }
    }
    val start = range.getStart().getCharacter + adjustStart

    val length = range.getEnd().getCharacter() - range.getStart().getCharacter()
    debugItem.setLength(length)

    // remove snippets, since they are not supported in DAP
    val fullText = newText.replaceAll("\\$[1-9]+", "")

    val selection = fullText.indexOf("$0")

    // Find the spot for the cursor
    if (selection >= 0) {
      debugItem.setSelectionStart(selection)
    }

    debugItem.setDetail(item.getDetail())
    debugItem.setText(fullText.replace("$0", ""))
    debugItem.setStart(start)
    debugItem.setType(toDebugCompletionType(item.getKind()))
    debugItem.setSortText(item.getFilterText())
    debugItem
  }

  def semanticdbTextDocument(
      source: AbsolutePath,
      text: String,
  ): s.TextDocument = {
    val pc = loadCompiler(source).getOrElse(fallbackCompiler)

    val (prependedLinesSize, modifiedText) =
      Option
        .when(source.isSbt)(
          buildTargets
            .sbtAutoImports(source)
        )
        .flatten
        .fold((0, text))(imports =>
          (imports.size, SbtBuildTool.prependAutoImports(text, imports))
        )

    // NOTE(olafur): it's unfortunate that we block on `semanticdbTextDocument`
    // here but to avoid it we would need to refactor the `Semanticdbs` trait,
    // which requires more effort than it's worth.
    val params = new CompilerVirtualFileParams(
      source.toURI,
      modifiedText,
      token = EmptyCancelToken,
      outlineFiles = outlineFilesProvider.getOutlineFiles(pc.buildTargetId()),
    )
    val bytes = pc
      .semanticdbTextDocument(params)
      .get(
        config.initialConfig.compilers.timeoutDelay,
        config.initialConfig.compilers.timeoutUnit,
      )
    val textDocument = {
      val doc = s.TextDocument.parseFrom(bytes)
      if (doc.text.isEmpty()) doc.withText(text)
      else doc
    }
    if (prependedLinesSize > 0)
      cleanupAutoImports(textDocument, text, prependedLinesSize)
    else textDocument
  }

  private def cleanupAutoImports(
      document: s.TextDocument,
      originalText: String,
      linesSize: Int,
  ): s.TextDocument = {

    def adjustRange(range: s.Range): Option[s.Range] = {
      val nextStartLine = range.startLine - linesSize
      val nextEndLine = range.endLine - linesSize
      if (nextEndLine >= 0) {
        val nextRange = range.copy(
          startLine = nextStartLine,
          endLine = nextEndLine,
        )
        Some(nextRange)
      } else None
    }

    val adjustedOccurences =
      document.occurrences.flatMap { occurence =>
        occurence.range
          .flatMap(adjustRange)
          .map(r => occurence.copy(range = Some(r)))
      }

    val adjustedDiagnostic =
      document.diagnostics.flatMap { diagnostic =>
        diagnostic.range
          .flatMap(adjustRange)
          .map(r => diagnostic.copy(range = Some(r)))
      }

    val adjustedSynthetic =
      document.synthetics.flatMap { synthetic =>
        synthetic.range
          .flatMap(adjustRange)
          .map(r => synthetic.copy(range = Some(r)))
      }

    s.TextDocument(
      schema = document.schema,
      uri = document.uri,
      text = originalText,
      md5 = MD5.compute(originalText),
      language = document.language,
      symbols = document.symbols,
      occurrences = adjustedOccurences,
      diagnostics = adjustedDiagnostic,
      synthetics = adjustedSynthetic,
    )
  }

}

object Compilers {

  sealed trait PresentationCompilerKey
  object PresentationCompilerKey {
    final case class ScalaBuildTarget(id: BuildTargetIdentifier)
        extends PresentationCompilerKey
    final case class JavaBuildTarget(id: BuildTargetIdentifier)
        extends PresentationCompilerKey
    case object DefaultScala extends PresentationCompilerKey
    case object DefaultJava extends PresentationCompilerKey
  }

  // To be removed in the future after:
  // - https://github.com/scalameta/metals/pull/7430
  // - https://github.com/scala/scala3/pull/22259
  case class DidChangeCompilerFileParams(
      uri: URI,
      text: String,
      returnDiagnostics: Boolean,
      token: CancelToken = EmptyCancelToken,
  ) extends VirtualFileParams {
    override def data(): Object = Some(returnDiagnostics)
  }

}<|MERGE_RESOLUTION|>--- conflicted
+++ resolved
@@ -274,15 +274,11 @@
           ds <-
             pc
               .didChange(
-<<<<<<< HEAD
-                CompilerVirtualFileParams(path.toNIO.toUri, input.value)
-=======
                 Compilers.DidChangeCompilerFileParams(
                   path.toNIO.toUri(),
                   input.value,
                   shouldReturnDiagnostics,
                 )
->>>>>>> ee29b401
               )
               .asScala
         } yield {
