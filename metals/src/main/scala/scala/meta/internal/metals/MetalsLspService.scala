--- conflicted
+++ resolved
@@ -1323,12 +1323,7 @@
    */
   private def fileWatchFilter(path: Path): Boolean = {
     val abs = AbsolutePath(path)
-<<<<<<< HEAD
-    abs.isScalaOrJava || abs.isSemanticdb || abs.isBazelRelatedPath
-=======
-    abs.isScalaOrJava || abs.isSemanticdb ||
-    abs.isInBspDirectory(folder)
->>>>>>> 276a02c5
+    abs.isScalaOrJava || abs.isSemanticdb || abs.isInBspDirectory(folder)
   }
 
   /**
@@ -1371,11 +1366,6 @@
             semanticDBIndexer.onOverflow(semanticdbPath)
         }
       }.asJava
-<<<<<<< HEAD
-    // } else if (path.isBuild) {
-    //   onBuildChanged(List(path)).asJava
-=======
->>>>>>> 276a02c5
     } else {
       CompletableFuture.completedFuture(())
     }
@@ -2105,7 +2095,6 @@
     val isBloopOrEmpty = chosenBuildServer.isEmpty || chosenBuildServer.exists(
       _ == BloopServers.name
     )
-
     buildTool match {
       case Some(BuildTool.Found(buildTool: BloopInstallProvider, digest))
           if isBloopOrEmpty =>
@@ -2120,12 +2109,6 @@
             statusBar,
           )
           .flatMap(_ => quickConnectToBuildServer())
-      case Some(BuildTool.Found(buildTool, _))
-          if !chosenBuildServer.exists(
-            _ == buildTool.buildServerName
-          ) && buildTool.forcesBuildServer =>
-        tables.buildServers.chooseServer(buildTool.buildServerName)
-        quickConnectToBuildServer()
       // If there is no .bazelbsp present, we ask user to write bsp config
       // After that, we should fall into the last case and index workspace
       case Some(BuildTool.Found(_: BazelBuildTool, _))
@@ -2140,6 +2123,12 @@
             forceImport,
           )
           .flatMap(_ => quickConnectToBuildServer())
+      case Some(BuildTool.Found(buildTool, _))
+          if !chosenBuildServer.exists(
+            _ == buildTool.buildServerName
+          ) && buildTool.forcesBuildServer =>
+        tables.buildServers.chooseServer(buildTool.buildServerName)
+        quickConnectToBuildServer()
       case Some(found) =>
         indexer.reloadWorkspaceAndIndex(
           forceImport,
@@ -2379,7 +2368,6 @@
     )
     bspSession = Some(session)
     for {
-      possibleBuildTool <- supportedBuildTool()
       _ <- importBuild(session)
       _ <- indexer.profiledIndexWorkspace(runDoctorCheck)
       _ = buildTool.foreach(
