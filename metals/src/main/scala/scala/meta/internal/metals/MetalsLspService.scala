package scala.meta.internal.metals

import java.net.URI
import java.nio.file._
import java.sql.Connection
import java.util
import java.util.concurrent.CompletableFuture
import java.util.concurrent.ScheduledExecutorService
import java.util.concurrent.TimeUnit
import java.util.concurrent.atomic.AtomicBoolean
import java.util.concurrent.atomic.AtomicReference

import scala.collection.immutable.Nil
import scala.concurrent.ExecutionContextExecutorService
import scala.concurrent.Future
import scala.concurrent.Promise
import scala.concurrent.TimeoutException
import scala.concurrent.duration._
import scala.util.Failure
import scala.util.Success
import scala.util.control.NonFatal

import scala.meta.internal.bsp.BspConfigGenerationStatus._
import scala.meta.internal.bsp.BspConfigGenerator
import scala.meta.internal.bsp.BspConnector
import scala.meta.internal.bsp.BspServers
import scala.meta.internal.bsp.BspSession
import scala.meta.internal.bsp.BuildChange
import scala.meta.internal.builds.BloopInstall
import scala.meta.internal.builds.BuildServerProvider
import scala.meta.internal.builds.BuildTool
import scala.meta.internal.builds.BuildToolSelector
import scala.meta.internal.builds.BuildTools
import scala.meta.internal.builds.ShellRunner
import scala.meta.internal.builds.WorkspaceReload
import scala.meta.internal.decorations.SyntheticsDecorationProvider
import scala.meta.internal.implementation.ImplementationProvider
import scala.meta.internal.implementation.Supermethods
import scala.meta.internal.io.FileIO
import scala.meta.internal.metals.BuildInfo
import scala.meta.internal.metals.Messages.IncompatibleBloopVersion
import scala.meta.internal.metals.MetalsEnrichments._
import scala.meta.internal.metals.StdReportContext
import scala.meta.internal.metals.ammonite.Ammonite
import scala.meta.internal.metals.callHierarchy.CallHierarchyProvider
import scala.meta.internal.metals.clients.language.ConfiguredLanguageClient
import scala.meta.internal.metals.clients.language.ForwardingMetalsBuildClient
import scala.meta.internal.metals.codeactions.CodeActionProvider
import scala.meta.internal.metals.codelenses.RunTestCodeLens
import scala.meta.internal.metals.codelenses.SuperMethodCodeLens
import scala.meta.internal.metals.codelenses.WorksheetCodeLens
import scala.meta.internal.metals.debug.BuildTargetClasses
import scala.meta.internal.metals.debug.DebugProvider
import scala.meta.internal.metals.doctor.Doctor
import scala.meta.internal.metals.doctor.DoctorVisibilityDidChangeParams
import scala.meta.internal.metals.findfiles._
import scala.meta.internal.metals.formatting.OnTypeFormattingProvider
import scala.meta.internal.metals.formatting.RangeFormattingProvider
import scala.meta.internal.metals.newScalaFile.NewFileProvider
import scala.meta.internal.metals.scalacli.ScalaCli
import scala.meta.internal.metals.testProvider.BuildTargetUpdate
import scala.meta.internal.metals.testProvider.TestSuitesProvider
import scala.meta.internal.metals.watcher.FileWatcher
import scala.meta.internal.metals.watcher.FileWatcherEvent
import scala.meta.internal.metals.watcher.FileWatcherEvent.EventType
import scala.meta.internal.mtags._
import scala.meta.internal.parsing.ClassFinder
import scala.meta.internal.parsing.ClassFinderGranularity
import scala.meta.internal.parsing.DocumentSymbolProvider
import scala.meta.internal.parsing.FoldingRangeProvider
import scala.meta.internal.parsing.TokenEditDistance
import scala.meta.internal.parsing.Trees
import scala.meta.internal.remotels.RemoteLanguageServer
import scala.meta.internal.rename.RenameProvider
import scala.meta.internal.semver.SemVer
import scala.meta.internal.tvp._
import scala.meta.internal.worksheets.DecorationWorksheetPublisher
import scala.meta.internal.worksheets.WorksheetProvider
import scala.meta.internal.worksheets.WorkspaceEditWorksheetPublisher
import scala.meta.io.AbsolutePath
import scala.meta.metals.lsp.TextDocumentService
import scala.meta.parsers.ParseException
import scala.meta.pc.CancelToken
import scala.meta.tokenizers.TokenizeException

import ch.epfl.scala.bsp4j.CompileReport
import ch.epfl.scala.{bsp4j => b}
import io.undertow.server.HttpServerExchange
import org.eclipse.lsp4j.ExecuteCommandParams
import org.eclipse.lsp4j._
import org.eclipse.lsp4j.jsonrpc.messages.{Either => JEither}
import org.eclipse.{lsp4j => l}

/**
 * Metals implementation of the Scala Language Service.
 * @param ec
 *  Execution context used for submitting tasks. This class DO NOT manage the
 *  lifecycle of this execution context.
 * @param sh
 *  Scheduled executor service used for scheduling tasks. This class DO NOT
 *  manage the lifecycle of this executor.
 * @param serverInputs
 *  Collection of different parameters used by Metals for running,
 *  which main purpose is allowing for custom bahaviour in tests.
 * @param workspace
 *  An absolute path to the workscape.
 * @param client
 *  Metals client used for sending notifications to the client. This class DO
 *  NOT manage the lifecycle of this client. It is the responsibility of the
 *  caller to shut down the client.
 * @param initializeParams
 *  Initialization parameters send by the client in the initialize request,
 *  which is the first request sent to the server by the client.
 */
class MetalsLspService(
    ec: ExecutionContextExecutorService,
    sh: ScheduledExecutorService,
    serverInputs: MetalsServerInputs,
    languageClient: ConfiguredLanguageClient,
    initializeParams: InitializeParams,
    clientConfig: ClientConfiguration,
    userConfig: () => UserConfiguration,
    statusBar: StatusBar,
    focusedDocument: () => Option[AbsolutePath],
    shellRunner: ShellRunner,
    timerProvider: TimerProvider,
    initTreeView: () => Unit,
    val folder: AbsolutePath,
    val folderId: String,
    folderVisibleName: Option[String],
) extends Cancelable
    with TextDocumentService {
  import serverInputs._

  ThreadPools.discardRejectedRunnables("MetalsLanguageServer.sh", sh)
  ThreadPools.discardRejectedRunnables("MetalsLanguageServer.ec", ec)

  def getVisibleName: String = folderVisibleName.getOrElse(folder.toString())

  private val cancelables = new MutableCancelable()
  val isCancelled = new AtomicBoolean(false)

  override def cancel(): Unit = {
    if (isCancelled.compareAndSet(false, true)) {
      val buildShutdown = bspSession match {
        case Some(session) => session.shutdown()
        case None => Future.successful(())
      }
      try {
        cancelables.cancel()
      } catch {
        case NonFatal(_) =>
      }
      try buildShutdown.asJava.get(100, TimeUnit.MILLISECONDS)
      catch {
        case _: TimeoutException =>
      }
    }
  }

  private implicit val executionContext: ExecutionContextExecutorService = ec

  private val embedded: Embedded = register(
    new Embedded(
      statusBar
    )
  )

  val tables: Tables = register(new Tables(folder, time))

  implicit val reports: StdReportContext = new StdReportContext(workspace)

  val zipReportsProvider: ZipReportsProvider =
    new ZipReportsProvider(doctor.getTargetsInfoForReports, reports)

  private val buildTools: BuildTools = new BuildTools(
    folder,
    bspGlobalDirectories,
    userConfig,
    () => tables.buildServers.selectedServer().nonEmpty,
  )

  private val optJavaHome =
    (userConfig().javaHome orElse JdkSources.defaultJavaHome)
      .map(AbsolutePath(_))
  private val maybeJdkVersion: Option[JdkVersion] =
    JdkVersion.maybeJdkVersionFromJavaHome(optJavaHome)

  private val fingerprints = new MutableMd5Fingerprints
  private val mtags = new Mtags
  private val focusedDocumentBuildTarget =
    new AtomicReference[b.BuildTargetIdentifier]()
  private val definitionIndex = newSymbolIndex()
  private val symbolDocs = new Docstrings(definitionIndex)
  var bspSession: Option[BspSession] =
    Option.empty[BspSession]
  private val savedFiles = new ActiveFiles(time)
  private val recentlyOpenedFiles = new ActiveFiles(time)
  val isImportInProcess = new AtomicBoolean(false)
  var excludedPackageHandler: ExcludedPackagesHandler =
    ExcludedPackagesHandler.default

  private val mainBuildTargetsData = new TargetData
  val buildTargets: BuildTargets =
    BuildTargets.from(folder, mainBuildTargetsData, tables)

  private val buildTargetClasses =
    new BuildTargetClasses(buildTargets)

  private val sourceMapper = SourceMapper(
    buildTargets,
    buffers,
    () => folder,
  )

  private val scalaVersionSelector = new ScalaVersionSelector(
    userConfig,
    buildTargets,
  )
  private val remote = new RemoteLanguageServer(
    () => folder,
    userConfig,
    initialServerConfig,
    buffers,
    buildTargets,
  )

  val compilations: Compilations = new Compilations(
    buildTargets,
    buildTargetClasses,
    () => folder,
    languageClient,
    () => testProvider.refreshTestSuites(),
    () => {
      if (clientConfig.isDoctorVisibilityProvider())
        doctor.executeRefreshDoctor()
      else ()
    },
    buildTarget => focusedDocumentBuildTarget.get() == buildTarget,
    worksheets => onWorksheetChanged(worksheets),
    onStartCompilation,
  )
  private val fileWatcher = register(
    new FileWatcher(
      initialServerConfig,
      () => folder,
      buildTargets,
      fileWatchFilter,
      params => {
        didChangeWatchedFiles(params)
        initTreeView()
      },
    )
  )
  val indexingPromise: Promise[Unit] = Promise[Unit]()
  var buildServerPromise: Promise[Unit] = Promise[Unit]()
  val parseTrees = new BatchedFunction[AbsolutePath, Unit](paths =>
    CancelableFuture(
      buildServerPromise.future
        .flatMap(_ => parseTreesAndPublishDiags(paths))
        .ignoreValue,
      Cancelable.empty,
    )
  )
  private def onBuildChanged =
    BatchedFunction.fromFuture[AbsolutePath, BuildChange](
      onBuildChangedUnbatched
    )
  def pauseables: Pauseable = Pauseable.fromPausables(
    onBuildChanged ::
      parseTrees ::
      compilations.pauseables
  )

<<<<<<< HEAD
  private val trees = new Trees(buffers, scalaVersionSelector, folder)
=======
  private val timerProvider: TimerProvider = new TimerProvider(time)
  private val trees = new Trees(buffers, scalaVersionSelector)
>>>>>>> 704ae2af

  private val documentSymbolProvider = new DocumentSymbolProvider(
    trees,
    initializeParams.supportsHierarchicalDocumentSymbols,
  )

  private val onTypeFormattingProvider =
    new OnTypeFormattingProvider(buffers, trees, userConfig)
  private val rangeFormattingProvider =
    new RangeFormattingProvider(buffers, trees, userConfig)

  private val foldingRangeProvider = new FoldingRangeProvider(
    trees,
    buffers,
    foldOnlyLines = initializeParams.foldOnlyLines,
  )

  private val bloopInstall: BloopInstall = new BloopInstall(
    folder,
    languageClient,
    buildTools,
    tables,
    shellRunner,
  )

  private val bspConfigGenerator: BspConfigGenerator = new BspConfigGenerator(
    folder,
    languageClient,
    shellRunner,
  )

  private val diagnostics: Diagnostics = new Diagnostics(
    buffers,
    languageClient,
    clientConfig.initialConfig.statistics,
    Option(folder),
    trees,
  )

  private val warnings: Warnings = new Warnings(
    folder,
    buildTargets,
    statusBar,
    clientConfig.icons,
    buildTools,
    compilations.isCurrentlyCompiling,
  )

  private val fileSystemSemanticdbs: FileSystemSemanticdbs =
    new FileSystemSemanticdbs(
      buildTargets,
      charset,
      folder,
      fingerprints,
    )

  private val interactiveSemanticdbs: InteractiveSemanticdbs = {
    val javaInteractiveSemanticdb =
      for {
        javaHome <- optJavaHome
        jdkVersion <- maybeJdkVersion
        javaSemanticDb <- JavaInteractiveSemanticdb.create(
          javaHome,
          folder,
          buildTargets,
          jdkVersion,
        )
      } yield javaSemanticDb

    register(
      new InteractiveSemanticdbs(
        folder,
        buildTargets,
        charset,
        languageClient,
        tables,
        statusBar,
        () => compilers,
        clientConfig,
        () => semanticDBIndexer,
        javaInteractiveSemanticdb,
      )
    )
  }

  private val semanticdbs: Semanticdbs = AggregateSemanticdbs(
    List(
      fileSystemSemanticdbs,
      interactiveSemanticdbs,
    )
  )

  private val buildClient: ForwardingMetalsBuildClient =
    new ForwardingMetalsBuildClient(
      languageClient,
      diagnostics,
      buildTargets,
      clientConfig,
      statusBar,
      time,
      report => {
        didCompileTarget(report)
        initTreeView()
        compilers.didCompile(report)
      },
      onBuildTargetDidCompile = { target =>
        treeView.onBuildTargetDidCompile(target) match {
          case Some(toUpdate) =>
            languageClient.metalsTreeViewDidChange(
              TreeViewDidChangeParams(toUpdate)
            )
          case None =>
        }
        worksheetProvider.onBuildTargetDidCompile(target)
      },
      onBuildTargetDidChangeFunc = params => {
        maybeQuickConnectToBuildServer(params)
        initTreeView()
      },
    )

  private val bloopServers: BloopServers = new BloopServers(
    buildClient,
    languageClient,
    tables,
    clientConfig.initialConfig,
  )

  private val bspServers: BspServers = new BspServers(
    folder,
    charset,
    languageClient,
    buildClient,
    tables,
    bspGlobalDirectories,
    clientConfig.initialConfig,
  )

  private val bspConnector: BspConnector = new BspConnector(
    bloopServers,
    bspServers,
    buildTools,
    languageClient,
    tables,
    userConfig,
    statusBar,
    bspConfigGenerator,
    () => bspSession.map(_.mainConnection),
  )

  private val workspaceSymbols: WorkspaceSymbolProvider =
    new WorkspaceSymbolProvider(
      folder,
      buildTargets,
      definitionIndex,
      saveClassFileToDisk = !clientConfig.isVirtualDocumentSupported(),
      () => excludedPackageHandler,
      classpathSearchIndexer = classpathSearchIndexer,
    )

  private val definitionProvider: DefinitionProvider = new DefinitionProvider(
    folder,
    mtags,
    buffers,
    definitionIndex,
    semanticdbs,
    warnings,
    () => compilers,
    remote,
    trees,
    buildTargets,
    scalaVersionSelector,
    saveDefFileToDisk = !clientConfig.isVirtualDocumentSupported(),
    sourceMapper,
    workspaceSymbols,
  )

  val stacktraceAnalyzer: StacktraceAnalyzer = new StacktraceAnalyzer(
    folder,
    buffers,
    definitionProvider,
    clientConfig.icons,
    clientConfig.commandInHtmlFormat(),
  )

  private val testProvider: TestSuitesProvider = new TestSuitesProvider(
    buildTargets,
    buildTargetClasses,
    trees,
    definitionIndex,
    semanticdbs,
    buffers,
    clientConfig,
    userConfig,
    languageClient,
  )

  private val codeLensProvider: CodeLensProvider = {
    val runTestLensProvider =
      new RunTestCodeLens(
        buildTargetClasses,
        buffers,
        buildTargets,
        clientConfig,
        userConfig,
        trees,
        folder,
      )
    val goSuperLensProvider = new SuperMethodCodeLens(
      buffers,
      userConfig,
      clientConfig,
      trees,
    )
    val worksheetCodeLens = new WorksheetCodeLens(clientConfig)

    new CodeLensProvider(
      codeLensProviders = List(
        runTestLensProvider,
        goSuperLensProvider,
        worksheetCodeLens,
        testProvider,
      ),
      semanticdbs,
      stacktraceAnalyzer,
    )
  }

  private val implementationProvider: ImplementationProvider =
    new ImplementationProvider(
      semanticdbs,
      folder,
      definitionIndex,
      buildTargets,
      buffers,
      definitionProvider,
      trees,
      scalaVersionSelector,
    )

  private val supermethods: Supermethods = new Supermethods(
    languageClient,
    definitionProvider,
    implementationProvider,
  )

  private val referencesProvider: ReferenceProvider = new ReferenceProvider(
    folder,
    semanticdbs,
    buffers,
    definitionProvider,
    remote,
    trees,
    buildTargets,
  )

  private val syntheticsDecorator: SyntheticsDecorationProvider =
    new SyntheticsDecorationProvider(
      folder,
      semanticdbs,
      buffers,
      languageClient,
      fingerprints,
      charset,
      focusedDocument,
      clientConfig,
      userConfig,
      trees,
    )

  private val semanticDBIndexer: SemanticdbIndexer = new SemanticdbIndexer(
    List(
      referencesProvider,
      implementationProvider,
      syntheticsDecorator,
      testProvider,
    ),
    buildTargets,
    folder,
  )

  private val formattingProvider: FormattingProvider = new FormattingProvider(
    folder,
    buffers,
    userConfig,
    languageClient,
    clientConfig,
    statusBar,
    clientConfig.icons,
    tables,
    buildTargets,
  )

  private val javaFormattingProvider: JavaFormattingProvider =
    new JavaFormattingProvider(
      buffers,
      userConfig,
      buildTargets,
    )

  private val callHierarchyProvider: CallHierarchyProvider =
    new CallHierarchyProvider(
      folder,
      semanticdbs,
      definitionProvider,
      referencesProvider,
      clientConfig.icons,
      () => compilers,
      trees,
      buildTargets,
      supermethods,
    )

  private val javaHighlightProvider: JavaDocumentHighlightProvider =
    new JavaDocumentHighlightProvider(
      definitionProvider,
      semanticdbs,
    )

  private val packageProvider: PackageProvider =
    new PackageProvider(buildTargets, trees, referencesProvider)

  private val newFileProvider: NewFileProvider = new NewFileProvider(
    folder,
    languageClient,
    packageProvider,
    focusedDocument,
    scalaVersionSelector,
  )

  private val symbolSearch: MetalsSymbolSearch = new MetalsSymbolSearch(
    symbolDocs,
    workspaceSymbols,
    definitionProvider,
  )

  private val compilers: Compilers = register(
    new Compilers(
      folder,
      clientConfig,
      userConfig,
      buildTargets,
      buffers,
      symbolSearch,
      embedded,
      statusBar,
      sh,
      initializeParams,
      () => excludedPackageHandler,
      scalaVersionSelector,
      trees,
      mtagsResolver,
      sourceMapper,
      folderId,
    )
  )

  private val renameProvider: RenameProvider = new RenameProvider(
    referencesProvider,
    implementationProvider,
    definitionProvider,
    folder,
    languageClient,
    buffers,
    compilations,
    compilers,
    clientConfig,
    trees,
  )

  private val debugProvider: DebugProvider = register(
    new DebugProvider(
      folder,
      buildTargets,
      buildTargetClasses,
      compilations,
      languageClient,
      buildClient,
      definitionIndex,
      stacktraceAnalyzer,
      clientConfig,
      semanticdbs,
      compilers,
      statusBar,
      sourceMapper,
      userConfig,
    )
  )

  private val scalafixProvider: ScalafixProvider = ScalafixProvider(
    buffers,
    userConfig,
    folder,
    statusBar,
    compilations,
    languageClient,
    buildTargets,
    buildClient,
    interactiveSemanticdbs,
  )

  private val codeActionProvider: CodeActionProvider = new CodeActionProvider(
    compilers,
    buffers,
    buildTargets,
    scalafixProvider,
    trees,
    diagnostics,
    languageClient,
    folderId,
  )

  private val doctor: Doctor = new Doctor(
    folder,
    buildTargets,
    diagnostics,
    languageClient,
    () => bspSession,
    () => bspConnector.resolve(),
    () => httpServer,
    tables,
    clientConfig,
    mtagsResolver,
    () => userConfig().javaHome,
    maybeJdkVersion,
  )

  val gitHubIssueFolderInfo = new GitHubIssueFolderInfo(
    tables,
    buildTargets,
    () => bspSession,
    () => bspConnector.resolve(),
    buildTools,
  )

  private val fileDecoderProvider: FileDecoderProvider =
    new FileDecoderProvider(
      folder,
      compilers,
      buildTargets,
      userConfig,
      shellRunner,
      fileSystemSemanticdbs,
      interactiveSemanticdbs,
      languageClient,
      clientConfig,
      new ClassFinder(trees),
    )

  private val workspaceReload: WorkspaceReload = new WorkspaceReload(
    folder,
    languageClient,
    tables,
  )

  private val buildToolSelector: BuildToolSelector = new BuildToolSelector(
    languageClient,
    tables,
  )

  def loadedPresentationCompilerCount(): Int =
    compilers.loadedPresentationCompilerCount()

  var httpServer: Option[MetalsHttpServer] = None

  def treeView =
    new MetalsTreeFolderViewProvider(
      folderId,
      () => folder,
      buildTargets,
      () => buildClient.ongoingCompilations(),
      definitionIndex,
      id => compilations.compileTarget(id),
      () => bspSession.map(_.mainConnectionIsBloop).getOrElse(false),
      clientConfig.initialConfig.statistics,
    )

  val worksheetProvider: WorksheetProvider = {
    val worksheetPublisher =
      if (clientConfig.isDecorationProvider)
        new DecorationWorksheetPublisher(
          clientConfig.isInlineDecorationProvider()
        )
      else
        new WorkspaceEditWorksheetPublisher(buffers, trees)

    register(
      new WorksheetProvider(
        folder,
        buffers,
        buildTargets,
        languageClient,
        userConfig,
        statusBar,
        diagnostics,
        embedded,
        worksheetPublisher,
        compilers,
        compilations,
        scalaVersionSelector,
      )
    )
  }

  private val popupChoiceReset: PopupChoiceReset = new PopupChoiceReset(
    folder,
    tables,
    doctor,
    () => {
      val res = slowConnectToBuildServer(forceImport = true)
      initTreeView()
      res
    },
    bspConnector,
    () => {
      val res = quickConnectToBuildServer()
      initTreeView()
      res
    },
  )
  private val findTextInJars: FindTextInDependencyJars =
    new FindTextInDependencyJars(
      buildTargets,
      () => folder,
      languageClient,
      saveJarFileToDisk = !clientConfig.isVirtualDocumentSupported(),
    )

  private val ammonite: Ammonite = register {
    val amm = new Ammonite(
      buffers,
      compilers,
      compilations,
      statusBar,
      diagnostics,
      tables,
      languageClient,
      buildClient,
      userConfig,
      () => indexer.profiledIndexWorkspace(() => ()),
      () => folder,
      focusedDocument,
      clientConfig.initialConfig,
      scalaVersionSelector,
      parseTreesAndPublishDiags,
    )
    buildTargets.addData(amm.buildTargetsData)
    amm
  }

  def parseTreesAndPublishDiags(paths: Seq[AbsolutePath]): Future[Unit] = {
    Future
      .traverse(paths.distinct) { path =>
        if (path.isScalaFilename && buffers.contains(path)) {
          Future(diagnostics.onSyntaxError(path, trees.didChange(path)))
        } else {
          Future.successful(())
        }
      }
      .ignoreValue
  }

  def register[T <: Cancelable](cancelable: T): T = {
    cancelables.add(cancelable)
    cancelable
  }

  def loadFingerPrints(): Unit = {
    // load fingerprints from last execution
    fingerprints.addAll(tables.fingerprints.load())
  }

  def allActionCommandsIds = codeActionProvider.allActionCommandsIds

  def isCorrectFolderForCodeActionCommand(
      params: l.ExecuteCommandParams
  ): Boolean = codeActionProvider.isCorrectFolder(params)

  def executeCodeActionCommand(
      params: l.ExecuteCommandParams,
      token: CancelToken,
  ): Future[Unit] = codeActionProvider.executeCommands(params, token)

  def registerNiceToHaveFilePatterns(): Unit = {
    for {
      params <- Option(initializeParams)
      capabilities <- Option(params.getCapabilities)
      workspace <- Option(capabilities.getWorkspace)
      didChangeWatchedFiles <- Option(workspace.getDidChangeWatchedFiles)
      if didChangeWatchedFiles.getDynamicRegistration
    } yield {
      languageClient.registerCapability(
        new RegistrationParams(
          List(
            new Registration(
              "1",
              "workspace/didChangeWatchedFiles",
              clientConfig.globSyntax.registrationOptions(
                this.folder
              ),
            )
          ).asJava
        )
      )
    }
  }

  private def startHttpServer(workspaceLspServer: WorkspaceLspService): Unit = {
    if (clientConfig.isHttpEnabled) {
      val host = "localhost"
      val port = 5031
      var url = s"http://$host:$port"
      var render: () => String = () => ""
      var completeCommand: HttpServerExchange => Unit = (_) => ()
      val server = register(
        MetalsHttpServer(
          host,
          port,
          this,
          () => render(),
          e => completeCommand(e),
          () => doctor.problemsHtmlPage(url),
          (uri) => fileDecoderProvider.getTastyForURI(uri),
          workspaceLspServer,
        )
      )
      httpServer = Some(server)
      val newClient = new MetalsHttpClient(
        folder,
        () => url,
        languageClient.underlying,
        () => server.reload(),
        clientConfig.icons,
        time,
        sh,
        clientConfig,
      )
      render = () => newClient.renderHtml
      completeCommand = e => newClient.completeCommand(e)
      languageClient.underlying = newClient
      server.start()
      url = server.address
    }
  }

  val isInitialized = new AtomicBoolean(false)

  def connectTables(): Connection = tables.connect()

  def initialized(server: WorkspaceLspService): Future[Unit] =
    Future
      .sequence(
        List[Future[Unit]](
          quickConnectToBuildServer().ignoreValue,
          slowConnectToBuildServer(forceImport = false).ignoreValue,
          Future(workspaceSymbols.indexClasspath()),
          Future(startHttpServer(server)),
          Future(formattingProvider.load()),
        )
      )
      .ignoreValue

  def onShutdown(): Unit = {
    tables.fingerprints.save(fingerprints.getAllFingerprints())
    cancel()
  }

  def onUserConfigUpdate(old: UserConfiguration): Future[Unit] = {
    if (userConfig().excludedPackages != old.excludedPackages) {
      excludedPackageHandler = ExcludedPackagesHandler.fromUserConfiguration(
        userConfig().excludedPackages.getOrElse(Nil)
      )
      workspaceSymbols.indexClasspath()
    }

    userConfig().fallbackScalaVersion.foreach { version =>
      if (!ScalaVersions.isSupportedAtReleaseMomentScalaVersion(version)) {
        val params =
          Messages.UnsupportedScalaVersion.fallbackScalaVersionParams(
            version
          )
        languageClient.showMessage(params)
      }
    }

    if (userConfig().symbolPrefixes != old.symbolPrefixes) {
      compilers.restartAll()
    }

    val resetDecorations =
      if (
        userConfig().showImplicitArguments != old.showImplicitArguments ||
        userConfig().showImplicitConversionsAndClasses != old.showImplicitConversionsAndClasses ||
        userConfig().showInferredType != old.showInferredType
      ) {
        buildServerPromise.future.flatMap { _ =>
          syntheticsDecorator.refresh()
        }
      } else {
        Future.successful(())
      }

    val restartBuildServer = bspSession
      .map { session =>
        if (session.main.isBloop) {
          bloopServers
            .ensureDesiredVersion(
              userConfig().currentBloopVersion,
              session.version,
              userConfig().bloopVersion.nonEmpty,
              old.bloopVersion.isDefined,
              () => autoConnectToBuildServer,
            )
            .flatMap { _ =>
              bloopServers.ensureDesiredJvmSettings(
                userConfig().bloopJvmProperties,
                userConfig().javaHome,
                () => autoConnectToBuildServer(),
              )
            }
        } else if (
          userConfig().ammoniteJvmProperties != old.ammoniteJvmProperties && buildTargets.allBuildTargetIds
            .exists(Ammonite.isAmmBuildTarget)
        ) {
          languageClient
            .showMessageRequest(Messages.AmmoniteJvmParametersChange.params())
            .asScala
            .flatMap {
              case item
                  if item == Messages.AmmoniteJvmParametersChange.restart =>
                ammonite.reload()
              case _ =>
                Future.successful(())
            }
        } else {
          Future.successful(())
        }
      }
      .getOrElse(Future.successful(()))
    Future.sequence(List(restartBuildServer, resetDecorations)).map(_ => ())
  }

  override def didOpen(
      params: DidOpenTextDocumentParams
  ): CompletableFuture[Unit] = {
    val path = params.getTextDocument.getUri.toAbsolutePath
    // In some cases like peeking definition didOpen might be followed up by close
    // and we would lose the notion of the focused document
    recentlyOpenedFiles.add(path)

    // Update md5 fingerprint from file contents on disk
    fingerprints.add(path, FileIO.slurp(path, charset))
    // Update in-memory buffer contents from LSP client
    buffers.put(path, params.getTextDocument.getText)

    packageProvider
      .workspaceEdit(path)
      .map(new ApplyWorkspaceEditParams(_))
      .foreach(languageClient.applyEdit)

    /**
     * Trigger compilation in preparation for definition requests for dependency
     * sources and standalone files, but wait for build tool information, so
     * that we don't try to generate it for project files
     */
    val interactive = buildServerPromise.future.map { _ =>
      interactiveSemanticdbs.textDocument(path)
    }
    // We need both parser and semanticdb for synthetic decorations
    val publishSynthetics = for {
      _ <- Future.sequence(List(parseTrees(path), interactive))
      _ <- Future.sequence(
        List(
          syntheticsDecorator.publishSynthetics(path),
          testProvider.didOpen(path),
        )
      )
    } yield ()

    if (path.isDependencySource(folder)) {
      CancelTokens { _ =>
        // publish diagnostics
        interactiveSemanticdbs.didFocus(path)
        ()
      }
    } else {
      buildServerPromise.future.flatMap { _ =>
        def load(): Future[Unit] = {
          val compileAndLoad =
            Future.sequence(
              List(
                compilers.load(List(path)),
                compilations.compileFile(path),
              )
            )
          Future
            .sequence(
              List(
                compileAndLoad,
                publishSynthetics,
              )
            )
            .ignoreValue
        }
        maybeImportScript(path).getOrElse(load())
      }.asJava
    }
  }

  def didFocus(
      uri: String
  ): CompletableFuture[DidFocusResult.Value] = {
    val path = uri.toAbsolutePath
    buildTargets
      .inverseSources(path)
      .foreach(focusedDocumentBuildTarget.set)

    // unpublish diagnostic for dependencies
    interactiveSemanticdbs.didFocus(path)
    // Don't trigger compilation on didFocus events under cascade compilation
    // because save events already trigger compile in inverse dependencies.
    if (path.isDependencySource(folder)) {
      syntheticsDecorator.publishSynthetics(path)
      CompletableFuture.completedFuture(DidFocusResult.NoBuildTarget)
    } else if (recentlyOpenedFiles.isRecentlyActive(path)) {
      CompletableFuture.completedFuture(DidFocusResult.RecentlyActive)
    } else {
      syntheticsDecorator.publishSynthetics(path)
      worksheetProvider.onDidFocus(path)
      buildTargets.inverseSources(path) match {
        case Some(target) =>
          val isAffectedByCurrentCompilation =
            path.isWorksheet ||
              buildTargets.isInverseDependency(
                target,
                compilations.currentlyCompiling.toList,
              )

<<<<<<< HEAD
          def isAffectedByLastCompilation: Boolean =
            !compilations.wasPreviouslyCompiled(target) &&
              buildTargets.isInverseDependency(
                target,
                compilations.previouslyCompiled.toList,
              )
=======
    val uriOpt: Option[String] = params match {
      case string: String =>
        Option(string)
      case (h: String) :: Nil =>
        Option(h)
      case _ =>
        scribe.warn(
          s"Unexpected notification params received for didFocusTextDocument: $params"
        )
        None
    }

    val pathOpt = uriOpt.flatMap(_.toAbsolutePathSafe)

    pathOpt match {
      case Some(path) => {
        focusedDocument = Some(path)
        buildTargets
          .inverseSources(path)
          .foreach(focusedDocumentBuildTarget.set)
>>>>>>> 704ae2af

          val needsCompile =
            isAffectedByCurrentCompilation || isAffectedByLastCompilation
          if (needsCompile) {
            compilations
              .compileFile(path)
              .map(_ => DidFocusResult.Compiled)
              .asJava
          } else {
            CompletableFuture.completedFuture(
              DidFocusResult.AlreadyCompiled
            )
          }
        case None =>
          CompletableFuture.completedFuture(DidFocusResult.NoBuildTarget)
      }
    }
  }

  def pause(): Unit = pauseables.pause()

  def unpause(): Unit = pauseables.unpause()

  override def didChange(
      params: DidChangeTextDocumentParams
  ): CompletableFuture[Unit] =
    params.getContentChanges.asScala.headOption match {
      case None => CompletableFuture.completedFuture(())
      case Some(change) =>
        val path = params.getTextDocument.getUri.toAbsolutePath
        buffers.put(path, change.getText)
        diagnostics.didChange(path)
        parseTrees(path)
          .flatMap { _ => syntheticsDecorator.publishSynthetics(path) }
          .ignoreValue
          .asJava
    }

  override def didClose(params: DidCloseTextDocumentParams): Unit = {
    val path = params.getTextDocument.getUri.toAbsolutePath
    buffers.remove(path)
    compilers.didClose(path)
    trees.didClose(path)
    diagnostics.onClose(path)
  }

  override def didSave(
      params: DidSaveTextDocumentParams
  ): CompletableFuture[Unit] = {
    val path = params.getTextDocument.getUri.toAbsolutePath
    savedFiles.add(path)
    // read file from disk, we only remove files from buffers on didClose.
    buffers.put(path, path.toInput.text)
    Future
      .sequence(
        List(
          renameProvider.runSave(),
          parseTrees(path),
          onChange(List(path)),
        ) ++ // if we fixed the script, we might need to retry connection
          maybeImportScript(
            path
          )
      )
      .ignoreValue
      .asJava
  }

  private def didCompileTarget(report: CompileReport): Unit = {
    if (!isReliableFileWatcher) {
      // NOTE(olafur) this step is exclusively used when running tests on
      // non-Linux computers to avoid flaky failures caused by delayed file
      // watching notifications. The SemanticDB indexer depends on file watching
      // notifications to pick up `*.semanticdb` file updates and there's no
      // reliable way to await until those notifications appear.
      for {
        targetroot <- buildTargets.targetRoots(report.getTarget)
        semanticdb = targetroot.resolve(Directories.semanticdb)
        generatedFile <- semanticdb.listRecursive
      } {
        val event = FileWatcherEvent.createOrModify(generatedFile.toNIO)
        didChangeWatchedFiles(event).get()
      }
    }
  }

  def didChangeWatchedFiles(
      paths: List[AbsolutePath]
  ): Future[Unit] = {
    val importantPath =
      paths
        .filterNot(path =>
          savedFiles.isRecentlyActive(path) || path.isDirectory
        ) // de-duplicate didSave events.
        .toSeq
    onChange(importantPath)
  }

  /**
   * This filter is an optimization and it is closely related to which files are
   * processed in [[didChangeWatchedFiles]]
   */
  private def fileWatchFilter(path: Path): Boolean = {
    val abs = AbsolutePath(path)
    abs.isScalaOrJava || abs.isSemanticdb || abs.isBuild ||
    abs.isInBspDirectory(folder)
  }

  /**
   * Callback that is executed on a file change event by the file watcher.
   *
   * Note that if you are adding processing of another kind of a file, be sure
   * to include it in the [[fileWatchFilter]]
   *
   * This method is run synchronously in the FileWatcher, so it should not do
   * anything expensive on the main thread
   */
  private def didChangeWatchedFiles(
      event: FileWatcherEvent
  ): CompletableFuture[Unit] = {
    val path = AbsolutePath(event.path)
    val isScalaOrJava = path.isScalaOrJava

    event.eventType match {
      case EventType.CreateOrModify
          if path.isInBspDirectory(folder) && path.extension == "json" =>
        scribe.info(s"Detected new build tool in $path")
        quickConnectToBuildServer()
      case _ =>
    }
    if (isScalaOrJava && event.eventType == EventType.Delete) {
      onDelete(path).asJava
    } else if (
      isScalaOrJava &&
      !path.isDirectory &&
      !savedFiles.isRecentlyActive(path) &&
      !buffers.contains(path)
    ) {
      event.eventType match {
        case EventType.CreateOrModify =>
          buildTargets.onCreate(path)
        case _ =>
      }
      onChange(List(path)).asJava
    } else if (path.isSemanticdb) {
      val semanticdbPath = SemanticdbPath(path)
      Future {
        event.eventType match {
          case EventType.Delete =>
            semanticDBIndexer.onDelete(semanticdbPath)
          case EventType.CreateOrModify =>
            semanticDBIndexer.onChange(semanticdbPath)
          case EventType.Overflow =>
            semanticDBIndexer.onOverflow(semanticdbPath)
        }
      }.asJava
    } else if (path.isBuild) {
      onBuildChanged(List(path)).ignoreValue.asJava
    } else {
      CompletableFuture.completedFuture(())
    }
  }

  private def onChange(paths: Seq[AbsolutePath]): Future[Unit] = {
    paths.foreach { path =>
      fingerprints.add(path, FileIO.slurp(path, charset))
    }
    Future
      .sequence(
        List(
          Future(indexer.reindexWorkspaceSources(paths)),
          compilations.compileFiles(paths),
          onBuildChanged(paths).ignoreValue,
        ) ++ paths.map(f => Future(interactiveSemanticdbs.textDocument(f)))
      )
      .ignoreValue
  }

  private def onDelete(path: AbsolutePath): Future[Unit] = {
    Future
      .sequence(
        List(
          compilations.compileFiles(List(path)),
          Future {
            diagnostics.didDelete(path)
          },
        )
      )
      .ignoreValue
  }

  override def definition(
      position: TextDocumentPositionParams
  ): CompletableFuture[util.List[Location]] =
    CancelTokens.future { token =>
      definitionOrReferences(position, token).map(_.locations)
    }

  override def typeDefinition(
      position: TextDocumentPositionParams
  ): CompletableFuture[util.List[Location]] =
    CancelTokens.future { token =>
      compilers.typeDefinition(position, token).map(_.locations)
    }

  override def implementation(
      position: TextDocumentPositionParams
  ): CompletableFuture[util.List[Location]] =
    CancelTokens.future { _ =>
      implementationProvider.implementations(position).map(_.asJava)
    }

  override def hover(params: HoverExtParams): CompletableFuture[Hover] = {
    CancelTokens.future { token =>
      compilers
        .hover(params, token)
        .map { hover =>
          syntheticsDecorator.addSyntheticsHover(params, hover.map(_.toLsp()))
        }
        .map(
          _.orElse {
            val path = params.textDocument.getUri.toAbsolutePath
            if (path.isWorksheet)
              worksheetProvider.hover(path, params.getPosition)
            else
              None
          }.orNull
        )
    }
  }

  override def documentHighlights(
      params: TextDocumentPositionParams
  ): CompletableFuture[util.List[DocumentHighlight]] = {
    if (params.getTextDocument.getUri.toAbsolutePath.isJava)
      CancelTokens { _ => javaHighlightProvider.documentHighlight(params) }
    else
      CancelTokens.future { token =>
        compilers.documentHighlight(params, token)
      }
  }

  override def documentSymbol(
      params: DocumentSymbolParams
  ): CompletableFuture[
    JEither[util.List[DocumentSymbol], util.List[SymbolInformation]]
  ] =
    CancelTokens { _ =>
      documentSymbolProvider
        .documentSymbols(params.getTextDocument().getUri().toAbsolutePath)
        .asJava
    }

  override def formatting(
      params: DocumentFormattingParams
  ): CompletableFuture[util.List[TextEdit]] =
    CancelTokens.future { token =>
      val path = params.getTextDocument.getUri.toAbsolutePath
      if (path.isJava)
        javaFormattingProvider.format(params)
      else
        formattingProvider.format(path, token)
    }

  override def onTypeFormatting(
      params: DocumentOnTypeFormattingParams
  ): CompletableFuture[util.List[TextEdit]] =
    CancelTokens { _ =>
      val path = params.getTextDocument.getUri.toAbsolutePath
      if (path.isJava)
        javaFormattingProvider.format()
      else
        onTypeFormattingProvider.format(params).asJava
    }

  override def rangeFormatting(
      params: DocumentRangeFormattingParams
  ): CompletableFuture[util.List[TextEdit]] =
    CancelTokens { _ =>
      val path = params.getTextDocument.getUri.toAbsolutePath
      if (path.isJava)
        javaFormattingProvider.format(params)
      else
        rangeFormattingProvider.format(params).asJava
    }

  override def prepareRename(
      params: TextDocumentPositionParams
  ): CompletableFuture[l.Range] =
    CancelTokens.future { token =>
      renameProvider.prepareRename(params, token).map(_.orNull)
    }

  override def rename(
      params: RenameParams
  ): CompletableFuture[WorkspaceEdit] =
    CancelTokens.future { token =>
      renameProvider.rename(params, token)
    }

  override def references(
      params: ReferenceParams
  ): CompletableFuture[util.List[Location]] =
    CancelTokens { _ => referencesResult(params).flatMap(_.locations).asJava }

  // Triggers a cascade compilation and tries to find new references to a given symbol.
  // It's not possible to stream reference results so if we find new symbols we notify the
  // user to run references again to see updated results.
  private def compileAndLookForNewReferences(
      params: ReferenceParams,
      result: List[ReferencesResult],
  ): Unit = {
    val path = params.getTextDocument.getUri.toAbsolutePath
    val old = path.toInputFromBuffers(buffers)
    compilations.cascadeCompileFiles(Seq(path)).foreach { _ =>
      val newBuffer = path.toInputFromBuffers(buffers)
      val newParams: Option[ReferenceParams] =
        if (newBuffer.text == old.text) Some(params)
        else {
          val edit = TokenEditDistance(old, newBuffer, trees)
          edit
            .toRevised(
              params.getPosition.getLine,
              params.getPosition.getCharacter,
            )
            .foldResult(
              pos => {
                params.getPosition.setLine(pos.startLine)
                params.getPosition.setCharacter(pos.startColumn)
                Some(params)
              },
              () => Some(params),
              () => None,
            )
        }
      newParams match {
        case None =>
        case Some(p) =>
          val newResult = referencesProvider.references(p)
          val diff = newResult
            .flatMap(_.locations)
            .length - result.flatMap(_.locations).length
          val diffSyms: Set[String] =
            newResult.map(_.symbol).toSet -- result.map(_.symbol).toSet
          if (diffSyms.nonEmpty && diff > 0) {
            import scala.meta.internal.semanticdb.Scala._
            val names =
              diffSyms.map(sym => s"'${sym.desc.name.value}'").mkString(" and ")
            val message =
              s"Found new symbol references for $names, try running again."
            scribe.info(message)
            statusBar
              .addMessage(clientConfig.icons.info + message)
          }
      }
    }
  }

  def referencesResult(params: ReferenceParams): List[ReferencesResult] = {
    val timer = new Timer(time)
    val results: List[ReferencesResult] = referencesProvider.references(params)
    if (clientConfig.initialConfig.statistics.isReferences) {
      if (results.forall(_.symbol.isEmpty)) {
        scribe.info(s"time: found 0 references in $timer")
      } else {
        scribe.info(
          s"time: found ${results.flatMap(_.locations).length} references to symbol '${results
              .map(_.symbol)
              .mkString("and")}' in $timer"
        )
      }
    }
    if (results.nonEmpty) {
      compileAndLookForNewReferences(params, results)
    }
    results
  }

  override def semanticTokensFull(
      params: SemanticTokensParams
  ): CompletableFuture[SemanticTokens] = {
    CancelTokens.future { token =>
      compilers.semanticTokens(params, token).map { semanticTokens =>
        if (semanticTokens.getData().isEmpty()) null
        else semanticTokens
      }
    }
  }

  override def prepareCallHierarchy(
      params: CallHierarchyPrepareParams
  ): CompletableFuture[util.List[CallHierarchyItem]] =
    CancelTokens.future { token =>
      callHierarchyProvider.prepare(params, token).map(_.asJava)
    }

  override def callHierarchyIncomingCalls(
      params: CallHierarchyIncomingCallsParams
  ): CompletableFuture[util.List[CallHierarchyIncomingCall]] =
    CancelTokens.future { token =>
      callHierarchyProvider.incomingCalls(params, token).map(_.asJava)
    }

  override def callHierarchyOutgoingCalls(
      params: CallHierarchyOutgoingCallsParams
  ): CompletableFuture[util.List[CallHierarchyOutgoingCall]] =
    CancelTokens.future { token =>
      callHierarchyProvider.outgoingCalls(params, token).map(_.asJava)
    }

  override def completion(
      params: CompletionParams
  ): CompletableFuture[CompletionList] =
    CancelTokens.future { token => compilers.completions(params, token) }

  override def completionItemResolve(
      item: CompletionItem
  ): CompletableFuture[CompletionItem] =
    CancelTokens.future { token =>
      if (clientConfig.isCompletionItemResolve) {
        compilers.completionItemResolve(item)
      } else {
        Future.successful(item)
      }
    }

  override def signatureHelp(
      params: TextDocumentPositionParams
  ): CompletableFuture[SignatureHelp] =
    CancelTokens.future { token =>
      compilers.signatureHelp(params, token)
    }

  override def codeAction(
      params: CodeActionParams
  ): CompletableFuture[util.List[l.CodeAction]] =
    CancelTokens.future { token =>
      codeActionProvider.codeActions(params, token).map(_.asJava)
    }

  override def codeLens(
      params: CodeLensParams
  ): CompletableFuture[util.List[CodeLens]] =
    CancelTokens { _ =>
      timerProvider.timedThunk(
        "code lens generation",
        thresholdMillis = 1.second.toMillis,
      ) {
        val path = params.getTextDocument.getUri.toAbsolutePath
        codeLensProvider.findLenses(path).toList.asJava
      }
    }

  override def foldingRange(
      params: FoldingRangeRequestParams
  ): CompletableFuture[util.List[FoldingRange]] = {
    CancelTokens.future { token =>
      val path = params.getTextDocument().getUri().toAbsolutePath
      if (path.isScala)
        parseTrees.currentFuture.map(_ =>
          foldingRangeProvider.getRangedForScala(path)
        )
      else
        Future {
          foldingRangeProvider.getRangedForJava(path)
        }
    }
  }

  override def selectionRange(
      params: SelectionRangeParams
  ): CompletableFuture[util.List[SelectionRange]] = {
    CancelTokens.future { token =>
      compilers.selectionRange(params, token)
    }
  }

  def workspaceSymbol(
      params: WorkspaceSymbolParams,
      token: CancelToken,
  ): Future[List[SymbolInformation]] =
    indexingPromise.future.map { _ =>
      val timer = new Timer(time)
      val result = workspaceSymbols.search(params.getQuery, token).toList
      if (clientConfig.initialConfig.statistics.isWorkspaceSymbol) {
        scribe.info(
          s"time: found ${result.length} results for query '${params.getQuery}' in $timer"
        )
      }
      result
    }

  def workspaceSymbol(query: String): Seq[SymbolInformation] = {
    workspaceSymbols.search(query)
  }

<<<<<<< HEAD
  def indexSources(): Future[Unit] = Future {
    indexer.indexWorkspaceSources(buildTargets.allWritableData)
  }
=======
  override def executeCommand(
      params: ExecuteCommandParams
  ): CompletableFuture[Object] = {
    params match {
      case ServerCommands.ScanWorkspaceSources() =>
        Future {
          indexer.indexWorkspaceSources(buildTargets.allWritableData)
        }.asJavaObject
      case ServerCommands.RestartBuildServer() =>
        bspSession.foreach { session =>
          if (session.main.isBloop) bloopServers.shutdownServer()
        }
        autoConnectToBuildServer().asJavaObject
      case ServerCommands.GenerateBspConfig() =>
        generateBspConfig().asJavaObject
      case ServerCommands.ImportBuild() =>
        slowConnectToBuildServer(forceImport = true).asJavaObject
      case ServerCommands.ConnectBuildServer() =>
        quickConnectToBuildServer().asJavaObject
      case ServerCommands.DisconnectBuildServer() =>
        disconnectOldBuildServer().asJavaObject
      case ServerCommands.DecodeFile(uri) =>
        fileDecoderProvider.decodedFileContents(uri).asJavaObject
      case ServerCommands.DiscoverTestSuites(params) =>
        Future {
          testProvider.discoverTests(
            Option(params.uri).map(_.toAbsolutePath)
          )
        }.asJavaObject
      case ServerCommands.DiscoverMainClasses(unresolvedParams) =>
        debugProvider
          .runCommandDiscovery(unresolvedParams)
          .asJavaObject
      case ServerCommands.RunScalafix(params) =>
        val uri = params.getTextDocument().getUri()
        scalafixProvider
          .runAllRules(
            uri.toAbsolutePath
          )
          .flatMap { edits =>
            languageClient
              .applyEdit(
                new l.ApplyWorkspaceEditParams(
                  new l.WorkspaceEdit(Map(uri -> edits.asJava).asJava)
                )
              )
              .asScala
          }
          .asJavaObject
      case ServerCommands.ChooseClass(params) =>
        val searchGranularity =
          if (params.kind == "class") ClassFinderGranularity.ClassFiles
          else ClassFinderGranularity.Tasty
        fileDecoderProvider
          .chooseClassFromFile(
            params.textDocument.getUri().toAbsolutePath,
            searchGranularity,
          )
          .asJavaObject
      case ServerCommands.RunDoctor() =>
        Future {
          doctor.onVisibilityDidChange(true)
          doctor.executeRunDoctor()
        }.asJavaObject
      case ServerCommands.ZipReports() =>
        Future {
          val zip = zipReportsProvider.zip()
          val pos = new l.Position(0, 0)
          val location = new Location(
            zip.toURI.toString(),
            new l.Range(pos, pos),
          )
          languageClient.metalsExecuteClientCommand(
            ClientCommands.GotoLocation.toExecuteCommandParams(
              ClientCommands.WindowLocation(
                location.getUri(),
                location.getRange(),
              )
            )
          )
        }.asJavaObject
      case ServerCommands.ListBuildTargets() =>
        Future {
          buildTargets.all.toList
            .map(_.getDisplayName())
            .sorted
            .asJava
        }.asJavaObject
      case ServerCommands.BspSwitch() =>
        (for {
          isSwitched <- bspConnector.switchBuildServer(
            workspace,
            () => slowConnectToBuildServer(forceImport = true),
          )
          _ <- {
            if (isSwitched) quickConnectToBuildServer()
            else Future.successful(())
          }
        } yield ()).asJavaObject
      case ServerCommands.OpenIssue() =>
        Future
          .successful(Urls.openBrowser(githubNewIssueUrlCreator.buildUrl()))
          .asJavaObject
      case OpenBrowserCommand(url) =>
        Future.successful(Urls.openBrowser(url)).asJavaObject
      case ServerCommands.CascadeCompile() =>
        compilations
          .cascadeCompileFiles(buffers.open.toSeq)
          .asJavaObject
      case ServerCommands.CleanCompile() =>
        compilations.recompileAll().asJavaObject
      case ServerCommands.CancelCompile() =>
        Future {
          compilations.cancel()
          scribe.info("compilation cancelled")
        }.asJavaObject
      case ServerCommands.PresentationCompilerRestart() =>
        Future {
          compilers.restartAll()
        }.asJavaObject
      case ServerCommands.GotoPosition(location) =>
        Future {
          languageClient.metalsExecuteClientCommand(
            ClientCommands.GotoLocation.toExecuteCommandParams(
              ClientCommands.WindowLocation(
                location.getUri(),
                location.getRange(),
              )
            )
          )
        }.asJavaObject
>>>>>>> 704ae2af

  def shutDownBloop(): Boolean = bloopServers.shutdownServer()

  def isBloop(): Boolean = bspSession.exists(_.main.isBloop)

  def decodeFile(uri: String): Future[DecoderResponse] =
    fileDecoderProvider.decodedFileContents(uri)

  def discoverTestSuites(uri: String): Future[util.List[BuildTargetUpdate]] =
    Future {
      testProvider.discoverTests(Option(uri).map(_.toAbsolutePath))
    }

  def discoverMainClasses(
      unresolvedParams: DebugDiscoveryParams
  ): Future[b.DebugSessionParams] =
    debugProvider.runCommandDiscovery(unresolvedParams)

  def runScalafix(uri: String): Future[ApplyWorkspaceEditResponse] =
    scalafixProvider
      .runAllRules(
        uri.toAbsolutePath
      )
      .flatMap { edits =>
        languageClient
          .applyEdit(
            new l.ApplyWorkspaceEditParams(
              new l.WorkspaceEdit(Map(uri -> edits.asJava).asJava)
            )
          )
          .asScala
      }

  def chooseClass(
      uri: String,
      includeInnerClasses: Boolean,
  ): Future[DecoderResponse] =
    fileDecoderProvider.chooseClassFromFile(
      uri.toAbsolutePath,
      includeInnerClasses,
    )

  def cascadeCompile(): Future[Unit] =
    compilations.cascadeCompileFiles(buffers.open.toSeq)

  def cleanCompile(): Future[Unit] = compilations.recompileAll()

  def cancelCompile(): Future[Unit] = Future {
    compilations.cancel()
    scribe.info("compilation cancelled")
  }

  def restartCompiler(): Future[Unit] = Future { compilers.restartAll() }

  def rundoctor(): Future[Unit] =
    Future {
      doctor.onVisibilityDidChange(true)
      doctor.executeRunDoctor()
    }

  def getLocationForSymbol(symbol: String): Option[Location] =
    definitionProvider
      .fromSymbol(symbol, focusedDocument())
      .asScala
      .headOption

  def gotoSupermethod(
      textDocumentPositionParams: TextDocumentPositionParams
  ): CompletableFuture[Object] =
    Future {
      val command =
        supermethods.getGoToSuperMethodCommand(textDocumentPositionParams)
      command.foreach(languageClient.metalsExecuteClientCommand)
      scribe.debug(s"Executing GoToSuperMethod ${command}")
    }.asJavaObject

  def superMethodHierarchy(
      textDocumentPositionParams: TextDocumentPositionParams
  ): CompletableFuture[Object] =
    supermethods
      .jumpToSelectedSuperMethod(textDocumentPositionParams)
      .asJavaObject

  def resetNotifications(): Future[Unit] = Future {
    tables.dismissedNotifications.resetAll()
  }

  def handleFileCreation(
      directoryURI: Option[String],
      name: Option[String],
      fileType: Option[String],
      isScala: Boolean,
  ): CompletableFuture[Object] =
    newFileProvider
      .handleFileCreation(directoryURI.map(new URI(_)), name, fileType, isScala)
      .asJavaObject

  def startScalaCli(path: AbsolutePath): Future[Unit] = {
    val scalaCliPath = scalaCliDirOrFile(path)
    if (scalaCli.loaded(scalaCliPath)) Future.unit
    else scalaCli.start(scalaCliPath)
  }

  def stopScalaCli(): Future[Unit] = scalaCli.stop()

  def copyWorksheetOutput(
      worksheetPath: AbsolutePath
  ): CompletableFuture[Object] = {
    val output = worksheetProvider.copyWorksheetOutput(worksheetPath)

    if (output.nonEmpty) {
      Future(output).asJavaObject
    } else {
      languageClient.showMessage(Messages.Worksheets.unableToExport)
      Future.successful(()).asJavaObject
    }
  }

  def ammoniteStart(): Future[Unit] = ammonite.start()
  def ammoniteStop(): Future[Unit] = ammonite.stop()

  def switchBspServer(): Future[Unit] =
    for {
      isSwitched <- bspConnector.switchBuildServer(
        folder,
        () => slowConnectToBuildServer(forceImport = true),
      )
      _ <- {
        if (isSwitched) quickConnectToBuildServer()
        else Future.successful(())
      }
    } yield ()

  def resetPopupChoice(value: String): Future[Unit] =
    popupChoiceReset.reset(value)

  def analyzeStackTrace(content: String): Option[ExecuteCommandParams] =
    stacktraceAnalyzer.analyzeCommand(content)

  def debugDiscovery(params: DebugDiscoveryParams): CompletableFuture[Object] =
    debugProvider
      .debugDiscovery(params)
      .flatMap(debugProvider.asSession)
      .asJavaObject

  def findBuildTargetByDisplayName(target: String): Option[b.BuildTarget] =
    buildTargets.findByDisplayName(target)

  def createDebugSession(
      target: b.BuildTargetIdentifier
  ): Future[DebugSession] =
    debugProvider.createDebugSession(target).flatMap(debugProvider.asSession)

  def findTestClassAndItsBuildTarget(
      params: DebugUnresolvedTestClassParams
  ): Future[(MetalsLspService, List[(String, b.BuildTarget)])] =
    debugProvider.findTestClassAndItsBuildTarget(params).map((this, _))

  def startTestSuiteForResolved(
      targets: List[(String, b.BuildTarget)],
      params: DebugUnresolvedTestClassParams,
  ): Future[DebugSession] = debugProvider
    .buildTestClassParams(targets, params)
    .flatMap(debugProvider.asSession)

  def findMainClassAndItsBuildTarget(
      params: DebugUnresolvedMainClassParams
  ): Future[(MetalsLspService, List[(b.ScalaMainClass, b.BuildTarget)])] =
    debugProvider.findMainClassAndItsBuildTarget(params).map((this, _))

  def startMainClass(
      foundClasses: List[(b.ScalaMainClass, b.BuildTarget)],
      params: DebugUnresolvedMainClassParams,
  ): Future[DebugSession] = debugProvider
    .buildMainClassParams(foundClasses, params)
    .flatMap(debugProvider.asSession)

  def supportsBuildTarget(
      target: b.BuildTargetIdentifier
  ): Option[b.BuildTarget] =
    buildTargets.info(target)

  def startTestSuite(
      target: b.BuildTarget,
      params: ScalaTestSuitesDebugRequest,
  ): Future[DebugSession] = debugProvider
    .startTestSuite(target, params)
    .flatMap(debugProvider.asSession)

  def startDebugProvider(params: b.DebugSessionParams): Future[DebugSession] =
    debugProvider
      .ensureNoWorkspaceErrors(params.getTargets.asScala.toSeq)
      .flatMap(_ => debugProvider.asSession(params))

  def willRenameFile(
      oldPath: AbsolutePath,
      newPath: AbsolutePath,
  ): Future[WorkspaceEdit] =
    packageProvider.willMovePath(oldPath, newPath)

  def doctorVisibilityDidChange(
      params: DoctorVisibilityDidChangeParams
  ): Future[Unit] =
    Future {
      doctor.onVisibilityDidChange(params.visible)
    }

  def findTextInDependencyJars(
      params: FindTextInDependencyJarsRequest
  ): Future[List[Location]] = findTextInJars.find(params)

  def generateBspConfig(): Future[Unit] = {
    val servers: List[BuildServerProvider] =
      buildTools.loadSupported().collect {
        case buildTool: BuildServerProvider => buildTool
      }

    def ensureAndConnect(
        buildTool: BuildServerProvider,
        status: BspConfigGenerationStatus,
    ): Unit =
      status match {
        case Generated =>
          tables.buildServers.chooseServer(buildTool.getBuildServerName)
          quickConnectToBuildServer().ignoreValue
        case Cancelled => ()
        case Failed(exit) =>
          exit match {
            case Left(exitCode) =>
              scribe.error(
                s"Create of .bsp failed with exit code: $exitCode"
              )
              languageClient.showMessage(
                Messages.BspProvider.genericUnableToCreateConfig
              )
            case Right(message) =>
              languageClient.showMessage(
                Messages.BspProvider.unableToCreateConfigFromMessage(
                  message
                )
              )
          }
      }

    (servers match {
      case Nil =>
        scribe.warn(Messages.BspProvider.noBuildToolFound.toString())
        languageClient.showMessage(Messages.BspProvider.noBuildToolFound)
        Future.successful(())
      case buildTool :: Nil =>
        buildTool
          .generateBspConfig(
            folder,
            args =>
              bspConfigGenerator.runUnconditionally(
                buildTool,
                args,
              ),
          )
          .map(status => ensureAndConnect(buildTool, status))
      case buildTools =>
        bspConfigGenerator
          .chooseAndGenerate(buildTools)
          .map {
            case (
                  buildTool: BuildServerProvider,
                  status: BspConfigGenerationStatus,
                ) =>
              ensureAndConnect(buildTool, status)
          }
    })
  }

  private def supportedBuildTool(): Future[Option[BuildTool]] = {
    def isCompatibleVersion(buildTool: BuildTool) = {
      val isCompatibleVersion = SemVer.isCompatibleVersion(
        buildTool.minimumVersion,
        buildTool.version,
      )
      if (isCompatibleVersion) {
        Some(buildTool)
      } else {
        scribe.warn(s"Unsupported $buildTool version ${buildTool.version}")
        languageClient.showMessage(
          Messages.IncompatibleBuildToolVersion.params(buildTool)
        )
        None
      }
    }

    buildTools.loadSupported match {
      case Nil => {
        if (!buildTools.isAutoConnectable) {
          warnings.noBuildTool()
        }
        // wait for a bsp file to show up
        fileWatcher.start(Set(folder.resolve(".bsp")))
        Future(None)
      }
      case buildTool :: Nil => Future(isCompatibleVersion(buildTool))
      case buildTools =>
        for {
          Some(buildTool) <- buildToolSelector.checkForChosenBuildTool(
            buildTools
          )
        } yield isCompatibleVersion(buildTool)
    }
  }

  def slowConnectToBuildServer(
      forceImport: Boolean
  ): Future[BuildChange] =
    for {
      possibleBuildTool <- supportedBuildTool
      chosenBuildServer = tables.buildServers.selectedServer()
      isBloopOrEmpty = chosenBuildServer.isEmpty || chosenBuildServer.exists(
        _ == BloopServers.name
      )
      buildChange <- possibleBuildTool match {
        case Some(buildTool) =>
          buildTool.digest(folder) match {
            case None =>
              scribe.warn(s"Skipping build import, no checksum.")
              Future.successful(BuildChange.None)
            case Some(digest) if isBloopOrEmpty =>
              slowConnectToBloopServer(forceImport, buildTool, digest)
            case Some(digest) =>
              indexer.reloadWorkspaceAndIndex(
                forceImport,
                buildTool,
                digest,
                importBuild,
              )
          }
        case None =>
          Future.successful(BuildChange.None)
      }
    } yield buildChange

  private def slowConnectToBloopServer(
      forceImport: Boolean,
      buildTool: BuildTool,
      checksum: String,
  ): Future[BuildChange] =
    for {
      result <- {
        if (forceImport)
          bloopInstall.runUnconditionally(buildTool, isImportInProcess)
        else bloopInstall.runIfApproved(buildTool, checksum, isImportInProcess)
      }
      change <- {
        if (result.isInstalled) quickConnectToBuildServer()
        else if (result.isFailed) {
          if (buildTools.isAutoConnectable) {
            // TODO(olafur) try to connect but gracefully error
            languageClient.showMessage(
              Messages.ImportProjectPartiallyFailed
            )
            // Connect nevertheless, many build import failures are caused
            // by resolution errors in one weird module while other modules
            // exported successfully.
            quickConnectToBuildServer()
          } else {
            languageClient.showMessage(Messages.ImportProjectFailed)
            Future.successful(BuildChange.Failed)
          }
        } else {
          Future.successful(BuildChange.None)
        }
      }
    } yield change

  def quickConnectToBuildServer(): Future[BuildChange] = {
    val connected = if (!buildTools.isAutoConnectable) {
      scribe.warn("Build server is not auto-connectable.")
      Future.successful(BuildChange.None)
    } else {
      autoConnectToBuildServer()
    }

    connected.map { change =>
      buildServerPromise.trySuccess(())
      change
    }
  }

  private def maybeQuickConnectToBuildServer(
      params: b.DidChangeBuildTarget
  ): Unit = {
    val (ammoniteChanges, otherChanges) =
      params.getChanges.asScala.partition { change =>
        val connOpt = buildTargets.buildServerOf(change.getTarget)
        connOpt.nonEmpty && connOpt == ammonite.buildServer
      }
    val (scalaCliBuildChanges, otherChanges0) =
      otherChanges.partition { change =>
        val connOpt = buildTargets.buildServerOf(change.getTarget)
        connOpt.nonEmpty && connOpt == scalaCli.buildServer
      }

    if (ammoniteChanges.nonEmpty)
      ammonite.importBuild().onComplete {
        case Success(()) =>
        case Failure(exception) =>
          scribe.error("Error re-importing Ammonite build", exception)
      }

    if (scalaCliBuildChanges.nonEmpty)
      scalaCli
        .importBuild()
        .onComplete {
          case Success(()) =>
          case Failure(exception) =>
            scribe
              .error("Error re-importing Scala CLI build", exception)
        }

    if (otherChanges0.nonEmpty)
      quickConnectToBuildServer().onComplete {
        case Failure(e) =>
          scribe.warn("Error refreshing build", e)
        case Success(_) =>
          scribe.info("Refreshed build after change")
      }
  }

  def autoConnectToBuildServer(): Future[BuildChange] = {
    def compileAllOpenFiles: BuildChange => Future[BuildChange] = {
      case change if !change.isFailed =>
        Future
          .sequence(
            compilations
              .cascadeCompileFiles(buffers.open.toSeq)
              .ignoreValue ::
              compilers.load(buffers.open.toSeq) ::
              Nil
          )
          .map(_ => change)
      case other => Future.successful(other)
    }

    (for {
      _ <- disconnectOldBuildServer()
      maybeSession <- timerProvider.timed("Connected to build server", true) {
        bspConnector.connect(folder, userConfig())
      }
      result <- maybeSession match {
        case Some(session) =>
          val result = connectToNewBuildServer(session)
          session.mainConnection.onReconnection { newMainConn =>
            val updSession = session.copy(main = newMainConn)
            connectToNewBuildServer(updSession)
              .flatMap(compileAllOpenFiles)
              .ignoreValue
          }
          result
        case None =>
          Future.successful(BuildChange.None)
      }
    } yield result)
      .recover { case NonFatal(e) =>
        disconnectOldBuildServer()
        val message =
          "Failed to connect with build server, no functionality will work."
        val details = " See logs for more details."
        languageClient.showMessage(
          new MessageParams(MessageType.Error, message + details)
        )
        scribe.error(message, e)
        BuildChange.Failed
      }
      .flatMap(compileAllOpenFiles)
  }

  def disconnectOldBuildServer(): Future[Unit] = {
    diagnostics.reset()
    bspSession.foreach(connection =>
      scribe.info(s"Disconnecting from ${connection.main.name} session...")
    )

    bspSession match {
      case None => Future.successful(())
      case Some(session) =>
        bspSession = None
        mainBuildTargetsData.resetConnections(List.empty)
        session.shutdown()
    }
  }

  private def importBuild(session: BspSession) = {
    compilers.cancel()
    val importedBuilds0 = timerProvider.timed("Imported build") {
      session.importBuilds()
    }
    for {
      bspBuilds <- statusBar.trackFuture("Importing build", importedBuilds0)
      _ = {
        val idToConnection = bspBuilds.flatMap { bspBuild =>
          val targets =
            bspBuild.build.workspaceBuildTargets.getTargets().asScala
          targets.map(t => (t.getId(), bspBuild.connection))
        }
        mainBuildTargetsData.resetConnections(idToConnection)
      }
    } yield ()
  }

  private def connectToNewBuildServer(
      session: BspSession
  ): Future[BuildChange] = {
    scribe.info(
      s"Connected to Build server: ${session.main.name} v${session.version}"
    )
    cancelables.add(session)
    bspSession = Some(session)
    for {
      _ <- importBuild(session)
      _ <- indexer.profiledIndexWorkspace(() => doctor.check())
      _ = if (session.main.isBloop) checkRunningBloopVersion(session.version)
    } yield {
      BuildChange.Reconnected
    }
  }

  val scalaCli: ScalaCli = register(
    new ScalaCli(
      () => compilers,
      compilations,
      () => statusBar,
      buffers,
      () => indexer.profiledIndexWorkspace(() => ()),
      () => diagnostics,
      tables,
      () => buildClient,
      languageClient,
      () => clientConfig.initialConfig,
      userConfig,
      parseTreesAndPublishDiags,
    )
  )
  buildTargets.addData(scalaCli.buildTargetsData)

  private val indexer = Indexer(
    () => workspaceReload,
    () => doctor,
    languageClient,
    () => bspSession,
    executionContext,
    tables,
    () => statusBar,
    timerProvider,
    () => scalafixProvider,
    indexingPromise,
    () =>
      Seq(
        Indexer.BuildTool(
          "main",
          mainBuildTargetsData,
          ImportedBuild.fromList(
            bspSession.map(_.lastImportedBuild).getOrElse(Nil)
          ),
        ),
        Indexer.BuildTool(
          "ammonite",
          ammonite.buildTargetsData,
          ammonite.lastImportedBuild,
        ),
        Indexer.BuildTool(
          "scala-cli",
          scalaCli.buildTargetsData,
          scalaCli.lastImportedBuild,
        ),
      ),
    clientConfig,
    definitionIndex,
    () => referencesProvider,
    () => workspaceSymbols,
    buildTargets,
    () => interactiveSemanticdbs,
    () => buildClient,
    () => semanticDBIndexer,
    () => treeView,
    () => worksheetProvider,
    () => symbolSearch,
    () => buildTools,
    () => formattingProvider,
    fileWatcher,
    focusedDocument,
    focusedDocumentBuildTarget,
    buildTargetClasses,
    userConfig,
    sh,
    symbolDocs,
    scalaVersionSelector,
    sourceMapper,
  )

  private def checkRunningBloopVersion(bspServerVersion: String) = {
    if (doctor.isUnsupportedBloopVersion()) {
      val notification = tables.dismissedNotifications.IncompatibleBloop
      if (!notification.isDismissed) {
        val messageParams = IncompatibleBloopVersion.params(
          bspServerVersion,
          BuildInfo.bloopVersion,
          isChangedInSettings = userConfig().bloopVersion != None,
        )
        languageClient.showMessageRequest(messageParams).asScala.foreach {
          case action if action == IncompatibleBloopVersion.shutdown =>
            bloopServers.shutdownServer()
            autoConnectToBuildServer()
          case action if action == IncompatibleBloopVersion.dismissForever =>
            notification.dismissForever()
          case _ =>
        }
      }
    }
  }

  private def onWorksheetChanged(
      paths: Seq[AbsolutePath]
  ): Future[Unit] = {
    paths
      .find { path =>
        if (clientConfig.isDidFocusProvider || focusedDocument().isDefined) {
          focusedDocument().contains(path) &&
          path.isWorksheet
        } else {
          path.isWorksheet
        }
      }
      .fold(Future.successful(()))(
        worksheetProvider.evaluateAndPublish(_, EmptyCancelToken)
      )
      .flatMap { _ =>
        // we need to refresh tokens for worksheets since dependencies could have been added
        languageClient.refreshSemanticTokens().asScala.map(_ => ())
      }
  }

  private def onBuildChangedUnbatched(
      paths: Seq[AbsolutePath]
  ): Future[BuildChange] = {
    val isBuildChange = paths.exists(buildTools.isBuildRelated(folder, _))
    if (isBuildChange) {
      val res = slowConnectToBuildServer(forceImport = false)
      initTreeView()
      res
    } else {
      Future.successful(BuildChange.None)
    }
  }

  /**
   * Returns the the definition location or reference locations of a symbol at a
   * given text document position. If the symbol represents the definition
   * itself, this method returns the reference locations, otherwise this returns
   * definition location. https://github.com/scalameta/metals/issues/755
   */
  def definitionOrReferences(
      positionParams: TextDocumentPositionParams,
      token: CancelToken = EmptyCancelToken,
      definitionOnly: Boolean = false,
  ): Future[DefinitionResult] = {
    val source = positionParams.getTextDocument.getUri.toAbsolutePath
    if (source.isScalaFilename || source.isJavaFilename) {
      val semanticDBDoc =
        semanticdbs.textDocument(source).documentIncludingStale
      (for {
        doc <- semanticDBDoc
        positionOccurrence = definitionProvider.positionOccurrence(
          source,
          positionParams.getPosition,
          doc,
        )
        occ <- positionOccurrence.occurrence
      } yield occ) match {
        case Some(occ) =>
          if (occ.role.isDefinition && !definitionOnly) {
            val refParams = new ReferenceParams(
              positionParams.getTextDocument(),
              positionParams.getPosition(),
              new ReferenceContext(false),
            )
            val results = referencesResult(refParams)
            if (results.flatMap(_.locations).isEmpty) {
              // Fallback again to the original behavior that returns
              // the definition location itself if no reference locations found,
              // for avoiding the confusing messages like "No definition found ..."
              definitionResult(positionParams, token)
            } else {
              Future.successful(
                DefinitionResult(
                  locations = results.flatMap(_.locations).asJava,
                  symbol = results.head.symbol,
                  definition = None,
                  semanticdb = None,
                )
              )
            }
          } else {
            definitionResult(positionParams, token)
          }
        case None =>
          // Even if it failed to retrieve the symbol occurrence from semanticdb,
          // try to find its definitions from presentation compiler.
          definitionResult(positionParams, token)
      }
    } else {
      // Ignore non-scala files.
      Future.successful(DefinitionResult.empty)
    }
  }

  /**
   * Returns textDocument/definition in addition to the resolved symbol.
   *
   * The resolved symbol is used for testing purposes only.
   */
  def definitionResult(
      position: TextDocumentPositionParams,
      token: CancelToken = EmptyCancelToken,
  ): Future[DefinitionResult] = {
    val source = position.getTextDocument.getUri.toAbsolutePath
    if (source.isScalaFilename || source.isJavaFilename) {
      val result =
        timerProvider.timedThunk(
          "definition",
          clientConfig.initialConfig.statistics.isDefinition,
        )(
          definitionProvider.definition(source, position, token)
        )
      result.onComplete {
        case Success(value) =>
          // Record what build target this dependency source (if any) was jumped from,
          // needed to know what classpath to compile the dependency source with.
          interactiveSemanticdbs.didDefinition(source, value)
        case _ =>
      }
      result
    } else {
      // Ignore non-scala files.
      Future.successful(DefinitionResult.empty)
    }
  }

  private def newSymbolIndex(): OnDemandSymbolIndex = {
    OnDemandSymbolIndex.empty(
      onError = {
        case e @ (_: ParseException | _: TokenizeException) =>
          scribe.error(e.toString)
        case e: IndexingExceptions.InvalidJarException =>
          scribe.warn(s"invalid jar: ${e.path}", e.underlying)
        case e: IndexingExceptions.PathIndexingException =>
          scribe.error(s"issues while parsing: ${e.path}", e.underlying)
        case e: IndexingExceptions.InvalidSymbolException =>
          reports.incognito.createReport(
            "invalid-symbol",
            s"""Symbol: ${e.symbol}""".stripMargin,
            e,
          )
          scribe.error(s"searching for `${e.symbol}` failed", e.underlying)
        case _: NoSuchFileException =>
        // only comes for badly configured jar with `/Users` path added.
        case NonFatal(e) =>
          scribe.error("unexpected error during source scanning", e)
      },
      toIndexSource = path => sourceMapper.mappedTo(path).getOrElse(path),
    )
  }

  private def isMillBuildSc(path: AbsolutePath): Boolean =
    path.toNIO.getFileName.toString == "build.sc" &&
      // for now, this only checks for build.sc, but this could be made more strict in the future
      // (require ./mill or ./.mill-version)
      buildTools.isMill

  /**
   * Returns the absolute path or directory that ScalaCLI imports as ScalaCLI
   * scripts. By default, ScalaCLI tries to import the entire directory as
   * ScalaCLI scripts. However, we have to ensure that there are no clashes with
   * other existing sourceItems see:
   * https://github.com/scalameta/metals/issues/4447
   *
   * @param path
   *   the absolute path of the ScalaCLI script to import
   */
  private def scalaCliDirOrFile(path: AbsolutePath): AbsolutePath = {
    val dir = path.parent
    val nioDir = dir.toNIO
    val conflictsWithMainBsp =
      buildTargets.sourceItems.filter(_.exists).exists { item =>
        val nioItem = item.toNIO
        nioDir.startsWith(nioItem) || nioItem.startsWith(nioDir)
      }

    if (conflictsWithMainBsp) path else dir
  }

  def maybeImportScript(path: AbsolutePath): Option[Future[Unit]] = {
    val scalaCliPath = scalaCliDirOrFile(path)
    if (
      !path.isAmmoniteScript ||
      !buildTargets.inverseSources(path).isEmpty ||
      ammonite.loaded(path) ||
      scalaCli.loaded(scalaCliPath) ||
      isMillBuildSc(path)
    )
      None
    else {
      def doImportScalaCli(): Future[Unit] =
        scalaCli
          .start(scalaCliPath)
          .map { _ =>
            languageClient.showMessage(
              Messages.ImportScalaScript.ImportedScalaCli
            )
          }
          .recover { e =>
            languageClient.showMessage(
              Messages.ImportScalaScript.ImportFailed(path.toString)
            )
            scribe.warn(s"Error importing Scala CLI project $scalaCliPath", e)
          }
      def doImportAmmonite(): Future[Unit] =
        ammonite
          .start(Some(path))
          .map { _ =>
            languageClient.showMessage(
              Messages.ImportScalaScript.ImportedAmmonite
            )
          }
          .recover { e =>
            languageClient.showMessage(
              Messages.ImportScalaScript.ImportFailed(path.toString)
            )
            scribe.warn(s"Error importing Ammonite script $path", e)
          }

      val autoImportAmmonite =
        tables.dismissedNotifications.AmmoniteImportAuto.isDismissed
      val autoImportScalaCli =
        tables.dismissedNotifications.ScalaCliImportAuto.isDismissed

      def askAutoImport(notification: DismissedNotifications#Notification) =
        languageClient
          .showMessageRequest(Messages.ImportAllScripts.params())
          .asScala
          .onComplete {
            case Failure(e) =>
              scribe.warn("Error requesting automatic Scala scripts import", e)
            case Success(null) =>
              scribe.debug("Automatic Scala scripts import cancelled by user")
            case Success(resp) =>
              resp.getTitle match {
                case Messages.ImportAllScripts.importAll =>
                  notification.dismissForever()
                case _ =>
              }
          }

      val futureRes =
        if (autoImportAmmonite) {
          doImportAmmonite()
        } else if (autoImportScalaCli) {
          doImportScalaCli()
        } else {
          languageClient
            .showMessageRequest(Messages.ImportScalaScript.params())
            .asScala
            .flatMap { response =>
              if (response != null)
                response.getTitle match {
                  case Messages.ImportScalaScript.doImportAmmonite =>
                    askAutoImport(
                      tables.dismissedNotifications.AmmoniteImportAuto
                    )
                    doImportAmmonite()
                  case Messages.ImportScalaScript.doImportScalaCli =>
                    askAutoImport(
                      tables.dismissedNotifications.ScalaCliImportAuto
                    )
                    doImportScalaCli()
                  case _ => Future.unit
                }
              else {
                Future.unit
              }
            }
            .recover { e =>
              scribe.warn("Error requesting Scala script import", e)
            }
        }
      Some(futureRes)
    }
  }

}<|MERGE_RESOLUTION|>--- conflicted
+++ resolved
@@ -168,7 +168,7 @@
 
   val tables: Tables = register(new Tables(folder, time))
 
-  implicit val reports: StdReportContext = new StdReportContext(workspace)
+  implicit val reports: StdReportContext = new StdReportContext(folder)
 
   val zipReportsProvider: ZipReportsProvider =
     new ZipReportsProvider(doctor.getTargetsInfoForReports, reports)
@@ -272,12 +272,7 @@
       compilations.pauseables
   )
 
-<<<<<<< HEAD
-  private val trees = new Trees(buffers, scalaVersionSelector, folder)
-=======
-  private val timerProvider: TimerProvider = new TimerProvider(time)
   private val trees = new Trees(buffers, scalaVersionSelector)
->>>>>>> 704ae2af
 
   private val documentSymbolProvider = new DocumentSymbolProvider(
     trees,
@@ -1094,7 +1089,6 @@
     buildTargets
       .inverseSources(path)
       .foreach(focusedDocumentBuildTarget.set)
-
     // unpublish diagnostic for dependencies
     interactiveSemanticdbs.didFocus(path)
     // Don't trigger compilation on didFocus events under cascade compilation
@@ -1116,35 +1110,12 @@
                 compilations.currentlyCompiling.toList,
               )
 
-<<<<<<< HEAD
           def isAffectedByLastCompilation: Boolean =
             !compilations.wasPreviouslyCompiled(target) &&
               buildTargets.isInverseDependency(
                 target,
                 compilations.previouslyCompiled.toList,
               )
-=======
-    val uriOpt: Option[String] = params match {
-      case string: String =>
-        Option(string)
-      case (h: String) :: Nil =>
-        Option(h)
-      case _ =>
-        scribe.warn(
-          s"Unexpected notification params received for didFocusTextDocument: $params"
-        )
-        None
-    }
-
-    val pathOpt = uriOpt.flatMap(_.toAbsolutePathSafe)
-
-    pathOpt match {
-      case Some(path) => {
-        focusedDocument = Some(path)
-        buildTargets
-          .inverseSources(path)
-          .foreach(focusedDocumentBuildTarget.set)
->>>>>>> 704ae2af
 
           val needsCompile =
             isAffectedByCurrentCompilation || isAffectedByLastCompilation
@@ -1641,143 +1612,9 @@
     workspaceSymbols.search(query)
   }
 
-<<<<<<< HEAD
   def indexSources(): Future[Unit] = Future {
     indexer.indexWorkspaceSources(buildTargets.allWritableData)
   }
-=======
-  override def executeCommand(
-      params: ExecuteCommandParams
-  ): CompletableFuture[Object] = {
-    params match {
-      case ServerCommands.ScanWorkspaceSources() =>
-        Future {
-          indexer.indexWorkspaceSources(buildTargets.allWritableData)
-        }.asJavaObject
-      case ServerCommands.RestartBuildServer() =>
-        bspSession.foreach { session =>
-          if (session.main.isBloop) bloopServers.shutdownServer()
-        }
-        autoConnectToBuildServer().asJavaObject
-      case ServerCommands.GenerateBspConfig() =>
-        generateBspConfig().asJavaObject
-      case ServerCommands.ImportBuild() =>
-        slowConnectToBuildServer(forceImport = true).asJavaObject
-      case ServerCommands.ConnectBuildServer() =>
-        quickConnectToBuildServer().asJavaObject
-      case ServerCommands.DisconnectBuildServer() =>
-        disconnectOldBuildServer().asJavaObject
-      case ServerCommands.DecodeFile(uri) =>
-        fileDecoderProvider.decodedFileContents(uri).asJavaObject
-      case ServerCommands.DiscoverTestSuites(params) =>
-        Future {
-          testProvider.discoverTests(
-            Option(params.uri).map(_.toAbsolutePath)
-          )
-        }.asJavaObject
-      case ServerCommands.DiscoverMainClasses(unresolvedParams) =>
-        debugProvider
-          .runCommandDiscovery(unresolvedParams)
-          .asJavaObject
-      case ServerCommands.RunScalafix(params) =>
-        val uri = params.getTextDocument().getUri()
-        scalafixProvider
-          .runAllRules(
-            uri.toAbsolutePath
-          )
-          .flatMap { edits =>
-            languageClient
-              .applyEdit(
-                new l.ApplyWorkspaceEditParams(
-                  new l.WorkspaceEdit(Map(uri -> edits.asJava).asJava)
-                )
-              )
-              .asScala
-          }
-          .asJavaObject
-      case ServerCommands.ChooseClass(params) =>
-        val searchGranularity =
-          if (params.kind == "class") ClassFinderGranularity.ClassFiles
-          else ClassFinderGranularity.Tasty
-        fileDecoderProvider
-          .chooseClassFromFile(
-            params.textDocument.getUri().toAbsolutePath,
-            searchGranularity,
-          )
-          .asJavaObject
-      case ServerCommands.RunDoctor() =>
-        Future {
-          doctor.onVisibilityDidChange(true)
-          doctor.executeRunDoctor()
-        }.asJavaObject
-      case ServerCommands.ZipReports() =>
-        Future {
-          val zip = zipReportsProvider.zip()
-          val pos = new l.Position(0, 0)
-          val location = new Location(
-            zip.toURI.toString(),
-            new l.Range(pos, pos),
-          )
-          languageClient.metalsExecuteClientCommand(
-            ClientCommands.GotoLocation.toExecuteCommandParams(
-              ClientCommands.WindowLocation(
-                location.getUri(),
-                location.getRange(),
-              )
-            )
-          )
-        }.asJavaObject
-      case ServerCommands.ListBuildTargets() =>
-        Future {
-          buildTargets.all.toList
-            .map(_.getDisplayName())
-            .sorted
-            .asJava
-        }.asJavaObject
-      case ServerCommands.BspSwitch() =>
-        (for {
-          isSwitched <- bspConnector.switchBuildServer(
-            workspace,
-            () => slowConnectToBuildServer(forceImport = true),
-          )
-          _ <- {
-            if (isSwitched) quickConnectToBuildServer()
-            else Future.successful(())
-          }
-        } yield ()).asJavaObject
-      case ServerCommands.OpenIssue() =>
-        Future
-          .successful(Urls.openBrowser(githubNewIssueUrlCreator.buildUrl()))
-          .asJavaObject
-      case OpenBrowserCommand(url) =>
-        Future.successful(Urls.openBrowser(url)).asJavaObject
-      case ServerCommands.CascadeCompile() =>
-        compilations
-          .cascadeCompileFiles(buffers.open.toSeq)
-          .asJavaObject
-      case ServerCommands.CleanCompile() =>
-        compilations.recompileAll().asJavaObject
-      case ServerCommands.CancelCompile() =>
-        Future {
-          compilations.cancel()
-          scribe.info("compilation cancelled")
-        }.asJavaObject
-      case ServerCommands.PresentationCompilerRestart() =>
-        Future {
-          compilers.restartAll()
-        }.asJavaObject
-      case ServerCommands.GotoPosition(location) =>
-        Future {
-          languageClient.metalsExecuteClientCommand(
-            ClientCommands.GotoLocation.toExecuteCommandParams(
-              ClientCommands.WindowLocation(
-                location.getUri(),
-                location.getRange(),
-              )
-            )
-          )
-        }.asJavaObject
->>>>>>> 704ae2af
 
   def shutDownBloop(): Boolean = bloopServers.shutdownServer()
 
@@ -1813,11 +1650,11 @@
 
   def chooseClass(
       uri: String,
-      includeInnerClasses: Boolean,
+      granurality: ClassFinderGranularity,
   ): Future[DecoderResponse] =
     fileDecoderProvider.chooseClassFromFile(
       uri.toAbsolutePath,
-      includeInnerClasses,
+      granurality,
     )
 
   def cascadeCompile(): Future[Unit] =
@@ -1887,7 +1724,6 @@
       worksheetPath: AbsolutePath
   ): CompletableFuture[Object] = {
     val output = worksheetProvider.copyWorksheetOutput(worksheetPath)
-
     if (output.nonEmpty) {
       Future(output).asJavaObject
     } else {
@@ -1988,6 +1824,24 @@
   def findTextInDependencyJars(
       params: FindTextInDependencyJarsRequest
   ): Future[List[Location]] = findTextInJars.find(params)
+
+  def zipReports(): Future[Unit] =
+    Future {
+      val zip = zipReportsProvider.zip()
+      val pos = new l.Position(0, 0)
+      val location = new Location(
+        zip.toURI.toString(),
+        new l.Range(pos, pos),
+      )
+      languageClient.metalsExecuteClientCommand(
+        ClientCommands.GotoLocation.toExecuteCommandParams(
+          ClientCommands.WindowLocation(
+            location.getUri(),
+            location.getRange(),
+          )
+        )
+      )
+    }
 
   def generateBspConfig(): Future[Unit] = {
     val servers: List[BuildServerProvider] =
