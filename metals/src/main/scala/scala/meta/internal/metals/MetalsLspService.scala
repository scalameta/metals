package scala.meta.internal.metals

import java.net.URI
import java.nio.file._
import java.sql.Connection
import java.util
import java.util.concurrent.CompletableFuture
import java.util.concurrent.ScheduledExecutorService
import java.util.concurrent.TimeUnit
import java.util.concurrent.atomic.AtomicBoolean
import java.util.concurrent.atomic.AtomicReference

import scala.collection.immutable.Nil
import scala.concurrent.ExecutionContextExecutorService
import scala.concurrent.Future
import scala.concurrent.Promise
import scala.concurrent.TimeoutException
import scala.concurrent.duration._
import scala.util.Failure
import scala.util.Success
import scala.util.control.NonFatal

import scala.meta.internal.bsp.BspConfigGenerationStatus._
import scala.meta.internal.bsp.BspConfigGenerator
import scala.meta.internal.bsp.BspConnector
import scala.meta.internal.bsp.BspServers
import scala.meta.internal.bsp.BspSession
import scala.meta.internal.bsp.BuildChange
import scala.meta.internal.builds.BloopInstall
import scala.meta.internal.builds.BuildServerProvider
import scala.meta.internal.builds.BuildTool
import scala.meta.internal.builds.BuildToolSelector
import scala.meta.internal.builds.BuildTools
import scala.meta.internal.builds.ShellRunner
import scala.meta.internal.builds.WorkspaceReload
import scala.meta.internal.decorations.SyntheticsDecorationProvider
import scala.meta.internal.implementation.ImplementationProvider
import scala.meta.internal.implementation.Supermethods
import scala.meta.internal.io.FileIO
import scala.meta.internal.metals.BuildInfo
import scala.meta.internal.metals.Messages.IncompatibleBloopVersion
import scala.meta.internal.metals.MetalsEnrichments._
import scala.meta.internal.metals.StdReportContext
import scala.meta.internal.metals.ammonite.Ammonite
import scala.meta.internal.metals.callHierarchy.CallHierarchyProvider
import scala.meta.internal.metals.clients.language.ConfiguredLanguageClient
import scala.meta.internal.metals.clients.language.ForwardingMetalsBuildClient
import scala.meta.internal.metals.codeactions.CodeActionProvider
import scala.meta.internal.metals.codelenses.RunTestCodeLens
import scala.meta.internal.metals.codelenses.SuperMethodCodeLens
import scala.meta.internal.metals.codelenses.WorksheetCodeLens
import scala.meta.internal.metals.debug.BuildTargetClasses
import scala.meta.internal.metals.debug.DebugProvider
import scala.meta.internal.metals.doctor.Doctor
import scala.meta.internal.metals.doctor.DoctorVisibilityDidChangeParams
import scala.meta.internal.metals.findfiles._
import scala.meta.internal.metals.formatting.OnTypeFormattingProvider
import scala.meta.internal.metals.formatting.RangeFormattingProvider
import scala.meta.internal.metals.newScalaFile.NewFileProvider
import scala.meta.internal.metals.scalacli.ScalaCli
import scala.meta.internal.metals.testProvider.BuildTargetUpdate
import scala.meta.internal.metals.testProvider.TestSuitesProvider
import scala.meta.internal.metals.watcher.FileWatcher
import scala.meta.internal.metals.watcher.FileWatcherEvent
import scala.meta.internal.metals.watcher.FileWatcherEvent.EventType
import scala.meta.internal.mtags._
import scala.meta.internal.parsing.ClassFinder
import scala.meta.internal.parsing.ClassFinderGranularity
import scala.meta.internal.parsing.DocumentSymbolProvider
import scala.meta.internal.parsing.FoldingRangeProvider
import scala.meta.internal.parsing.TokenEditDistance
import scala.meta.internal.parsing.Trees
import scala.meta.internal.remotels.RemoteLanguageServer
import scala.meta.internal.rename.RenameProvider
import scala.meta.internal.semver.SemVer
import scala.meta.internal.tvp._
import scala.meta.internal.worksheets.DecorationWorksheetPublisher
import scala.meta.internal.worksheets.WorksheetProvider
import scala.meta.internal.worksheets.WorkspaceEditWorksheetPublisher
import scala.meta.io.AbsolutePath
import scala.meta.metals.lsp.TextDocumentService
import scala.meta.parsers.ParseException
import scala.meta.pc.CancelToken
import scala.meta.tokenizers.TokenizeException

import ch.epfl.scala.bsp4j.CompileReport
import ch.epfl.scala.{bsp4j => b}
import io.undertow.server.HttpServerExchange
import org.eclipse.lsp4j.ExecuteCommandParams
import org.eclipse.lsp4j._
import org.eclipse.lsp4j.jsonrpc.messages.{Either => JEither}
import org.eclipse.{lsp4j => l}

/**
 * Metals implementation of the Scala Language Service.
 * @param ec
 *  Execution context used for submitting tasks. This class DO NOT manage the
 *  lifecycle of this execution context.
 * @param sh
 *  Scheduled executor service used for scheduling tasks. This class DO NOT
 *  manage the lifecycle of this executor.
 * @param serverInputs
 *  Collection of different parameters used by Metals for running,
 *  which main purpose is allowing for custom bahaviour in tests.
 * @param workspace
 *  An absolute path to the workscape.
 * @param client
 *  Metals client used for sending notifications to the client. This class DO
 *  NOT manage the lifecycle of this client. It is the responsibility of the
 *  caller to shut down the client.
 * @param initializeParams
 *  Initialization parameters send by the client in the initialize request,
 *  which is the first request sent to the server by the client.
 */
class MetalsLspService(
    ec: ExecutionContextExecutorService,
    sh: ScheduledExecutorService,
    serverInputs: MetalsServerInputs,
    languageClient: ConfiguredLanguageClient,
    initializeParams: InitializeParams,
    clientConfig: ClientConfiguration,
    userConfig: () => UserConfiguration,
    statusBar: StatusBar,
    focusedDocument: () => Option[AbsolutePath],
    shellRunner: ShellRunner,
    timerProvider: TimerProvider,
    initTreeView: () => Unit,
    val folder: AbsolutePath,
    folderVisibleName: Option[String],
) extends Cancelable
    with TextDocumentService {
  import serverInputs._

  ThreadPools.discardRejectedRunnables("MetalsLanguageServer.sh", sh)
  ThreadPools.discardRejectedRunnables("MetalsLanguageServer.ec", ec)

  def getVisibleName: String = folderVisibleName.getOrElse(folder.toString())

  private val cancelables = new MutableCancelable()
  val isCancelled = new AtomicBoolean(false)

  override def cancel(): Unit = {
    if (isCancelled.compareAndSet(false, true)) {
      val buildShutdown = bspSession match {
        case Some(session) => session.shutdown()
        case None => Future.successful(())
      }
      try {
        cancelables.cancel()
      } catch {
        case NonFatal(_) =>
      }
      try buildShutdown.asJava.get(100, TimeUnit.MILLISECONDS)
      catch {
        case _: TimeoutException =>
      }
    }
  }

  private implicit val executionContext: ExecutionContextExecutorService = ec

  private val embedded: Embedded = register(
    new Embedded(
      statusBar
    )
  )

  val tables: Tables = register(new Tables(folder, time))

<<<<<<< HEAD
  implicit val reports: StdReportContext = new StdReportContext(folder)
=======
  implicit val reports: StdReportContext = new StdReportContext(workspace.toNIO)
>>>>>>> 9e781aef

  val folderReportsZippper: FolderReportsZippper =
    FolderReportsZippper(doctor.getTargetsInfoForReports, reports)

  private val buildTools: BuildTools = new BuildTools(
    folder,
    bspGlobalDirectories,
    userConfig,
    () => tables.buildServers.selectedServer().nonEmpty,
  )

  private val optJavaHome =
    (userConfig().javaHome orElse JdkSources.defaultJavaHome)
      .map(AbsolutePath(_))
  private val maybeJdkVersion: Option[JdkVersion] =
    JdkVersion.maybeJdkVersionFromJavaHome(optJavaHome)

  private val fingerprints = new MutableMd5Fingerprints
  private val mtags = new Mtags
  private val focusedDocumentBuildTarget =
    new AtomicReference[b.BuildTargetIdentifier]()
  private val definitionIndex = newSymbolIndex()
  private val symbolDocs = new Docstrings(definitionIndex)
  var bspSession: Option[BspSession] =
    Option.empty[BspSession]
  private val savedFiles = new ActiveFiles(time)
  private val recentlyOpenedFiles = new ActiveFiles(time)
  val isImportInProcess = new AtomicBoolean(false)
  var excludedPackageHandler: ExcludedPackagesHandler =
    ExcludedPackagesHandler.default

  private val mainBuildTargetsData = new TargetData
  val buildTargets: BuildTargets =
    BuildTargets.from(folder, mainBuildTargetsData, tables)

  private val buildTargetClasses =
    new BuildTargetClasses(buildTargets)

  private val sourceMapper = SourceMapper(
    buildTargets,
    buffers,
    () => folder,
  )

  private val scalaVersionSelector = new ScalaVersionSelector(
    userConfig,
    buildTargets,
  )
  private val remote = new RemoteLanguageServer(
    () => folder,
    userConfig,
    initialServerConfig,
    buffers,
    buildTargets,
  )

  val compilations: Compilations = new Compilations(
    buildTargets,
    buildTargetClasses,
    () => folder,
    languageClient,
    () => testProvider.refreshTestSuites(),
    () => {
      if (clientConfig.isDoctorVisibilityProvider())
        doctor.executeRefreshDoctor()
      else ()
    },
    buildTarget => focusedDocumentBuildTarget.get() == buildTarget,
    worksheets => onWorksheetChanged(worksheets),
    onStartCompilation,
  )
  private val fileWatcher = register(
    new FileWatcher(
      initialServerConfig,
      () => folder,
      buildTargets,
      fileWatchFilter,
      params => {
        didChangeWatchedFiles(params)
      },
    )
  )
  val indexingPromise: Promise[Unit] = Promise[Unit]()
  var buildServerPromise: Promise[Unit] = Promise[Unit]()
  val parseTrees = new BatchedFunction[AbsolutePath, Unit](paths =>
    CancelableFuture(
      buildServerPromise.future
        .flatMap(_ => parseTreesAndPublishDiags(paths))
        .ignoreValue,
      Cancelable.empty,
    )
  )

  private val onBuildChanged =
    BatchedFunction.fromFuture[AbsolutePath, BuildChange](
      onBuildChangedUnbatched
    )

  val pauseables: Pauseable = Pauseable.fromPausables(
    onBuildChanged ::
      parseTrees ::
      compilations.pauseables
  )

  private val trees = new Trees(buffers, scalaVersionSelector)

  private val documentSymbolProvider = new DocumentSymbolProvider(
    trees,
    initializeParams.supportsHierarchicalDocumentSymbols,
  )

  private val onTypeFormattingProvider =
    new OnTypeFormattingProvider(buffers, trees, userConfig)
  private val rangeFormattingProvider =
    new RangeFormattingProvider(buffers, trees, userConfig)

  private val foldingRangeProvider = new FoldingRangeProvider(
    trees,
    buffers,
    foldOnlyLines = initializeParams.foldOnlyLines,
  )

  private val bloopInstall: BloopInstall = new BloopInstall(
    folder,
    languageClient,
    buildTools,
    tables,
    shellRunner,
  )

  private val bspConfigGenerator: BspConfigGenerator = new BspConfigGenerator(
    folder,
    languageClient,
    shellRunner,
  )

  private val diagnostics: Diagnostics = new Diagnostics(
    buffers,
    languageClient,
    clientConfig.initialConfig.statistics,
    Option(folder),
    trees,
  )

  private val warnings: Warnings = new Warnings(
    folder,
    buildTargets,
    statusBar,
    clientConfig.icons,
    buildTools,
    compilations.isCurrentlyCompiling,
  )

  private val fileSystemSemanticdbs: FileSystemSemanticdbs =
    new FileSystemSemanticdbs(
      buildTargets,
      charset,
      folder,
      fingerprints,
    )

  private val interactiveSemanticdbs: InteractiveSemanticdbs = {
    val javaInteractiveSemanticdb =
      for {
        javaHome <- optJavaHome
        jdkVersion <- maybeJdkVersion
        javaSemanticDb <- JavaInteractiveSemanticdb.create(
          javaHome,
          folder,
          buildTargets,
          jdkVersion,
        )
      } yield javaSemanticDb

    register(
      new InteractiveSemanticdbs(
        folder,
        buildTargets,
        charset,
        languageClient,
        tables,
        statusBar,
        () => compilers,
        clientConfig,
        () => semanticDBIndexer,
        javaInteractiveSemanticdb,
      )
    )
  }

  private val semanticdbs: Semanticdbs = AggregateSemanticdbs(
    List(
      fileSystemSemanticdbs,
      interactiveSemanticdbs,
    )
  )

  private val buildClient: ForwardingMetalsBuildClient =
    new ForwardingMetalsBuildClient(
      languageClient,
      diagnostics,
      buildTargets,
      clientConfig,
      statusBar,
      time,
      report => {
        didCompileTarget(report)
        compilers.didCompile(report)
      },
      onBuildTargetDidCompile = { target =>
        treeView.onBuildTargetDidCompile(target) match {
          case Some(toUpdate) =>
            languageClient.metalsTreeViewDidChange(
              TreeViewDidChangeParams(toUpdate)
            )
          case None =>
        }
        worksheetProvider.onBuildTargetDidCompile(target)
      },
      onBuildTargetDidChangeFunc = params => {
        maybeQuickConnectToBuildServer(params)
      },
    )

  private val bloopServers: BloopServers = new BloopServers(
    buildClient,
    languageClient,
    tables,
    clientConfig.initialConfig,
  )

  private val bspServers: BspServers = new BspServers(
    folder,
    charset,
    languageClient,
    buildClient,
    tables,
    bspGlobalDirectories,
    clientConfig.initialConfig,
  )

  private val bspConnector: BspConnector = new BspConnector(
    bloopServers,
    bspServers,
    buildTools,
    languageClient,
    tables,
    userConfig,
    statusBar,
    bspConfigGenerator,
    () => bspSession.map(_.mainConnection),
  )

  private val workspaceSymbols: WorkspaceSymbolProvider =
    new WorkspaceSymbolProvider(
      folder,
      buildTargets,
      definitionIndex,
      saveClassFileToDisk = !clientConfig.isVirtualDocumentSupported(),
      () => excludedPackageHandler,
      classpathSearchIndexer = classpathSearchIndexer,
    )

  private val definitionProvider: DefinitionProvider = new DefinitionProvider(
    folder,
    mtags,
    buffers,
    definitionIndex,
    semanticdbs,
    warnings,
    () => compilers,
    remote,
    trees,
    buildTargets,
    scalaVersionSelector,
    saveDefFileToDisk = !clientConfig.isVirtualDocumentSupported(),
    sourceMapper,
    workspaceSymbols,
  )

  val stacktraceAnalyzer: StacktraceAnalyzer = new StacktraceAnalyzer(
    folder,
    buffers,
    definitionProvider,
    clientConfig.icons,
    clientConfig.commandInHtmlFormat(),
  )

  private val testProvider: TestSuitesProvider = new TestSuitesProvider(
    buildTargets,
    buildTargetClasses,
    trees,
    definitionIndex,
    semanticdbs,
    buffers,
    clientConfig,
    userConfig,
    languageClient,
  )

  private val codeLensProvider: CodeLensProvider = {
    val runTestLensProvider =
      new RunTestCodeLens(
        buildTargetClasses,
        buffers,
        buildTargets,
        clientConfig,
        userConfig,
        trees,
        folder,
      )
    val goSuperLensProvider = new SuperMethodCodeLens(
      buffers,
      userConfig,
      clientConfig,
      trees,
    )
    val worksheetCodeLens = new WorksheetCodeLens(clientConfig)

    new CodeLensProvider(
      codeLensProviders = List(
        runTestLensProvider,
        goSuperLensProvider,
        worksheetCodeLens,
        testProvider,
      ),
      semanticdbs,
      stacktraceAnalyzer,
    )
  }

  private val implementationProvider: ImplementationProvider =
    new ImplementationProvider(
      semanticdbs,
      folder,
      definitionIndex,
      buildTargets,
      buffers,
      definitionProvider,
      trees,
      scalaVersionSelector,
    )

  private val supermethods: Supermethods = new Supermethods(
    languageClient,
    definitionProvider,
    implementationProvider,
  )

  private val referencesProvider: ReferenceProvider = new ReferenceProvider(
    folder,
    semanticdbs,
    buffers,
    definitionProvider,
    remote,
    trees,
    buildTargets,
  )

  private val syntheticsDecorator: SyntheticsDecorationProvider =
    new SyntheticsDecorationProvider(
      folder,
      semanticdbs,
      buffers,
      languageClient,
      fingerprints,
      charset,
      focusedDocument,
      clientConfig,
      userConfig,
      trees,
    )

  private val semanticDBIndexer: SemanticdbIndexer = new SemanticdbIndexer(
    List(
      referencesProvider,
      implementationProvider,
      syntheticsDecorator,
      testProvider,
    ),
    buildTargets,
    folder,
  )

  private val formattingProvider: FormattingProvider = new FormattingProvider(
    folder,
    buffers,
    userConfig,
    languageClient,
    clientConfig,
    statusBar,
    clientConfig.icons,
    tables,
    buildTargets,
  )

  private val javaFormattingProvider: JavaFormattingProvider =
    new JavaFormattingProvider(
      buffers,
      userConfig,
      buildTargets,
    )

  private val callHierarchyProvider: CallHierarchyProvider =
    new CallHierarchyProvider(
      folder,
      semanticdbs,
      definitionProvider,
      referencesProvider,
      clientConfig.icons,
      () => compilers,
      trees,
      buildTargets,
      supermethods,
    )

  private val javaHighlightProvider: JavaDocumentHighlightProvider =
    new JavaDocumentHighlightProvider(
      definitionProvider,
      semanticdbs,
    )

  private val packageProvider: PackageProvider =
    new PackageProvider(
      buildTargets,
      trees,
      referencesProvider,
      buffers,
    )

  private val newFileProvider: NewFileProvider = new NewFileProvider(
    folder,
    languageClient,
    packageProvider,
    focusedDocument,
    scalaVersionSelector,
  )

  private val symbolSearch: MetalsSymbolSearch = new MetalsSymbolSearch(
    symbolDocs,
    workspaceSymbols,
    definitionProvider,
  )

  private val compilers: Compilers = register(
    new Compilers(
      folder,
      clientConfig,
      userConfig,
      buildTargets,
      buffers,
      symbolSearch,
      embedded,
      statusBar,
      sh,
      initializeParams,
      () => excludedPackageHandler,
      scalaVersionSelector,
      trees,
      mtagsResolver,
      sourceMapper,
    )
  )

  private val renameProvider: RenameProvider = new RenameProvider(
    referencesProvider,
    implementationProvider,
    definitionProvider,
    folder,
    languageClient,
    buffers,
    compilations,
    compilers,
    clientConfig,
    trees,
  )

  private val debugProvider: DebugProvider = register(
    new DebugProvider(
      folder,
      buildTargets,
      buildTargetClasses,
      compilations,
      languageClient,
      buildClient,
      definitionIndex,
      stacktraceAnalyzer,
      clientConfig,
      semanticdbs,
      compilers,
      statusBar,
      sourceMapper,
      userConfig,
    )
  )

  private val scalafixProvider: ScalafixProvider = ScalafixProvider(
    buffers,
    userConfig,
    folder,
    statusBar,
    compilations,
    languageClient,
    buildTargets,
    buildClient,
    interactiveSemanticdbs,
  )

  private val codeActionProvider: CodeActionProvider = new CodeActionProvider(
    compilers,
    buffers,
    buildTargets,
    scalafixProvider,
    trees,
    diagnostics,
    languageClient,
    folder,
  )

  private val doctor: Doctor = new Doctor(
    folder,
    buildTargets,
    diagnostics,
    languageClient,
    () => bspSession,
    () => bspConnector.resolve(),
    () => httpServer,
    tables,
    clientConfig,
    mtagsResolver,
    () => userConfig().javaHome,
    maybeJdkVersion,
  )

  val gitHubIssueFolderInfo = new GitHubIssueFolderInfo(
    tables,
    buildTargets,
    () => bspSession,
    () => bspConnector.resolve(),
    buildTools,
  )

  private val fileDecoderProvider: FileDecoderProvider =
    new FileDecoderProvider(
      folder,
      compilers,
      buildTargets,
      userConfig,
      shellRunner,
      fileSystemSemanticdbs,
      interactiveSemanticdbs,
      languageClient,
      clientConfig,
      new ClassFinder(trees),
    )

  private val workspaceReload: WorkspaceReload = new WorkspaceReload(
    folder,
    languageClient,
    tables,
  )

  private val buildToolSelector: BuildToolSelector = new BuildToolSelector(
    languageClient,
    tables,
  )

  def loadedPresentationCompilerCount(): Int =
    compilers.loadedPresentationCompilerCount()

  var httpServer: Option[MetalsHttpServer] = None

  val treeView =
    new MetalsTreeFolderViewProvider(
      Folder(folder, folderVisibleName),
      buildTargets,
      () => buildClient.ongoingCompilations(),
      definitionIndex,
      id => compilations.compileTarget(id),
      () => bspSession.map(_.mainConnectionIsBloop).getOrElse(false),
      clientConfig.initialConfig.statistics,
    )

  val worksheetProvider: WorksheetProvider = {
    val worksheetPublisher =
      if (clientConfig.isDecorationProvider)
        new DecorationWorksheetPublisher(
          clientConfig.isInlineDecorationProvider()
        )
      else
        new WorkspaceEditWorksheetPublisher(buffers, trees)

    register(
      new WorksheetProvider(
        folder,
        buffers,
        buildTargets,
        languageClient,
        userConfig,
        statusBar,
        diagnostics,
        embedded,
        worksheetPublisher,
        compilers,
        compilations,
        scalaVersionSelector,
      )
    )
  }

  private val popupChoiceReset: PopupChoiceReset = new PopupChoiceReset(
    folder,
    tables,
    doctor,
    () => {
      slowConnectToBuildServer(forceImport = true)
    },
    bspConnector,
    () => {
      quickConnectToBuildServer()
    },
  )
  private val findTextInJars: FindTextInDependencyJars =
    new FindTextInDependencyJars(
      buildTargets,
      () => folder,
      languageClient,
      saveJarFileToDisk = !clientConfig.isVirtualDocumentSupported(),
    )

  private val ammonite: Ammonite = register {
    val amm = new Ammonite(
      buffers,
      compilers,
      compilations,
      statusBar,
      diagnostics,
      tables,
      languageClient,
      buildClient,
      userConfig,
      () => indexer.profiledIndexWorkspace(() => ()),
      () => folder,
      focusedDocument,
      clientConfig.initialConfig,
      scalaVersionSelector,
      parseTreesAndPublishDiags,
    )
    buildTargets.addData(amm.buildTargetsData)
    amm
  }

  def parseTreesAndPublishDiags(paths: Seq[AbsolutePath]): Future[Unit] = {
    Future
      .traverse(paths.distinct) { path =>
        if (path.isScalaFilename && buffers.contains(path)) {
          Future(diagnostics.onSyntaxError(path, trees.didChange(path)))
        } else {
          Future.successful(())
        }
      }
      .ignoreValue
  }

  def register[T <: Cancelable](cancelable: T): T = {
    cancelables.add(cancelable)
    cancelable
  }

  def loadFingerPrints(): Unit = {
    // load fingerprints from last execution
    fingerprints.addAll(tables.fingerprints.load())
  }

  def allActionCommandsIds = codeActionProvider.allActionCommandsIds

  def isCorrectFolderForCodeActionCommand(
      params: l.ExecuteCommandParams
  ): Boolean = codeActionProvider.isCorrectFolder(params)

  def executeCodeActionCommand(
      params: l.ExecuteCommandParams,
      token: CancelToken,
  ): Future[Unit] = codeActionProvider.executeCommands(params, token)

  def registerNiceToHaveFilePatterns(): Unit = {
    for {
      params <- Option(initializeParams)
      capabilities <- Option(params.getCapabilities)
      workspace <- Option(capabilities.getWorkspace)
      didChangeWatchedFiles <- Option(workspace.getDidChangeWatchedFiles)
      if didChangeWatchedFiles.getDynamicRegistration
    } yield {
      languageClient.registerCapability(
        new RegistrationParams(
          List(
            new Registration(
              "1",
              "workspace/didChangeWatchedFiles",
              clientConfig.globSyntax.registrationOptions(
                this.folder
              ),
            )
          ).asJava
        )
      )
    }
  }

  private def startHttpServer(workspaceLspServer: WorkspaceLspService): Unit = {
    if (clientConfig.isHttpEnabled) {
      val host = "localhost"
      val port = 5031
      var url = s"http://$host:$port"
      var render: () => String = () => ""
      var completeCommand: HttpServerExchange => Unit = (_) => ()
      val server = register(
        MetalsHttpServer(
          host,
          port,
          () => render(),
          e => completeCommand(e),
          () => doctor.problemsHtmlPage(url),
          (uri) => fileDecoderProvider.getTastyForURI(uri),
          workspaceLspServer,
        )
      )
      httpServer = Some(server)
      val newClient = new MetalsHttpClient(
        folder,
        () => url,
        languageClient.underlying,
        () => server.reload(),
        clientConfig.icons,
        time,
        sh,
        clientConfig,
      )
      render = () => newClient.renderHtml
      completeCommand = e => newClient.completeCommand(e)
      languageClient.underlying = newClient
      server.start()
      url = server.address
    }
  }

  val isInitialized = new AtomicBoolean(false)

  def connectTables(): Connection = tables.connect()

  def initialized(server: WorkspaceLspService): Future[Unit] =
    Future
      .sequence(
        List[Future[Unit]](
          quickConnectToBuildServer().ignoreValue,
          slowConnectToBuildServer(forceImport = false).ignoreValue,
          Future(workspaceSymbols.indexClasspath()),
          Future(startHttpServer(server)),
          Future(formattingProvider.load()),
        )
      )
      .ignoreValue

  def onShutdown(): Unit = {
    tables.fingerprints.save(fingerprints.getAllFingerprints())
    cancel()
  }

  def onUserConfigUpdate(old: UserConfiguration): Future[Unit] = {
    if (userConfig().excludedPackages != old.excludedPackages) {
      excludedPackageHandler = ExcludedPackagesHandler.fromUserConfiguration(
        userConfig().excludedPackages.getOrElse(Nil)
      )
      workspaceSymbols.indexClasspath()
    }

    userConfig().fallbackScalaVersion.foreach { version =>
      if (!ScalaVersions.isSupportedAtReleaseMomentScalaVersion(version)) {
        val params =
          Messages.UnsupportedScalaVersion.fallbackScalaVersionParams(
            version
          )
        languageClient.showMessage(params)
      }
    }

    if (userConfig().symbolPrefixes != old.symbolPrefixes) {
      compilers.restartAll()
    }

    val resetDecorations =
      if (
        userConfig().showImplicitArguments != old.showImplicitArguments ||
        userConfig().showImplicitConversionsAndClasses != old.showImplicitConversionsAndClasses ||
        userConfig().showInferredType != old.showInferredType
      ) {
        buildServerPromise.future.flatMap { _ =>
          syntheticsDecorator.refresh()
        }
      } else {
        Future.successful(())
      }

    val restartBuildServer = bspSession
      .map { session =>
        if (session.main.isBloop) {
          bloopServers
            .ensureDesiredVersion(
              userConfig().currentBloopVersion,
              session.version,
              userConfig().bloopVersion.nonEmpty,
              old.bloopVersion.isDefined,
              () => autoConnectToBuildServer,
            )
            .flatMap { _ =>
              bloopServers.ensureDesiredJvmSettings(
                userConfig().bloopJvmProperties,
                userConfig().javaHome,
                () => autoConnectToBuildServer(),
              )
            }
        } else if (
          userConfig().ammoniteJvmProperties != old.ammoniteJvmProperties && buildTargets.allBuildTargetIds
            .exists(Ammonite.isAmmBuildTarget)
        ) {
          languageClient
            .showMessageRequest(Messages.AmmoniteJvmParametersChange.params())
            .asScala
            .flatMap {
              case item
                  if item == Messages.AmmoniteJvmParametersChange.restart =>
                ammonite.reload()
              case _ =>
                Future.successful(())
            }
        } else {
          Future.successful(())
        }
      }
      .getOrElse(Future.successful(()))
    Future.sequence(List(restartBuildServer, resetDecorations)).map(_ => ())
  }

  override def didOpen(
      params: DidOpenTextDocumentParams
  ): CompletableFuture[Unit] = {
    val path = params.getTextDocument.getUri.toAbsolutePath
    // In some cases like peeking definition didOpen might be followed up by close
    // and we would lose the notion of the focused document
    recentlyOpenedFiles.add(path)

    // Update md5 fingerprint from file contents on disk
    fingerprints.add(path, FileIO.slurp(path, charset))
    // Update in-memory buffer contents from LSP client
    buffers.put(path, params.getTextDocument.getText)

    packageProvider
      .workspaceEdit(path)
      .map(new ApplyWorkspaceEditParams(_))
      .foreach(languageClient.applyEdit)

    /**
     * Trigger compilation in preparation for definition requests for dependency
     * sources and standalone files, but wait for build tool information, so
     * that we don't try to generate it for project files
     */
    val interactive = buildServerPromise.future.map { _ =>
      interactiveSemanticdbs.textDocument(path)
    }
    // We need both parser and semanticdb for synthetic decorations
    val publishSynthetics = for {
      _ <- Future.sequence(List(parseTrees(path), interactive))
      _ <- Future.sequence(
        List(
          syntheticsDecorator.publishSynthetics(path),
          testProvider.didOpen(path),
        )
      )
    } yield ()

    if (path.isDependencySource(folder)) {
      CancelTokens { _ =>
        // publish diagnostics
        interactiveSemanticdbs.didFocus(path)
        ()
      }
    } else {
      buildServerPromise.future.flatMap { _ =>
        def load(): Future[Unit] = {
          val compileAndLoad =
            Future.sequence(
              List(
                compilers.load(List(path)),
                compilations.compileFile(path),
              )
            )
          Future
            .sequence(
              List(
                compileAndLoad,
                publishSynthetics,
              )
            )
            .ignoreValue
        }
        maybeImportScript(path).getOrElse(load())
      }.asJava
    }
  }

  def didFocus(
      uri: String
  ): CompletableFuture[DidFocusResult.Value] = {
    val path = uri.toAbsolutePath
    buildTargets
      .inverseSources(path)
      .foreach(focusedDocumentBuildTarget.set)
    // unpublish diagnostic for dependencies
    interactiveSemanticdbs.didFocus(path)
    // Don't trigger compilation on didFocus events under cascade compilation
    // because save events already trigger compile in inverse dependencies.
    if (path.isDependencySource(folder)) {
      syntheticsDecorator.publishSynthetics(path)
      CompletableFuture.completedFuture(DidFocusResult.NoBuildTarget)
    } else if (recentlyOpenedFiles.isRecentlyActive(path)) {
      CompletableFuture.completedFuture(DidFocusResult.RecentlyActive)
    } else {
      syntheticsDecorator.publishSynthetics(path)
      worksheetProvider.onDidFocus(path)
      buildTargets.inverseSources(path) match {
        case Some(target) =>
          val isAffectedByCurrentCompilation =
            path.isWorksheet ||
              buildTargets.isInverseDependency(
                target,
                compilations.currentlyCompiling.toList,
              )

          def isAffectedByLastCompilation: Boolean =
            !compilations.wasPreviouslyCompiled(target) &&
              buildTargets.isInverseDependency(
                target,
                compilations.previouslyCompiled.toList,
              )

          val needsCompile =
            isAffectedByCurrentCompilation || isAffectedByLastCompilation
          if (needsCompile) {
            compilations
              .compileFile(path)
              .map(_ => DidFocusResult.Compiled)
              .asJava
          } else {
            CompletableFuture.completedFuture(
              DidFocusResult.AlreadyCompiled
            )
          }
        case None =>
          CompletableFuture.completedFuture(DidFocusResult.NoBuildTarget)
      }
    }
  }

  def pause(): Unit = pauseables.pause()

  def unpause(): Unit = pauseables.unpause()

  override def didChange(
      params: DidChangeTextDocumentParams
  ): CompletableFuture[Unit] =
    params.getContentChanges.asScala.headOption match {
      case None => CompletableFuture.completedFuture(())
      case Some(change) =>
        val path = params.getTextDocument.getUri.toAbsolutePath
        buffers.put(path, change.getText)
        diagnostics.didChange(path)
        parseTrees(path)
          .flatMap { _ => syntheticsDecorator.publishSynthetics(path) }
          .ignoreValue
          .asJava
    }

  override def didClose(params: DidCloseTextDocumentParams): Unit = {
    val path = params.getTextDocument.getUri.toAbsolutePath
    buffers.remove(path)
    compilers.didClose(path)
    trees.didClose(path)
    diagnostics.onClose(path)
  }

  override def didSave(
      params: DidSaveTextDocumentParams
  ): CompletableFuture[Unit] = {
    val path = params.getTextDocument.getUri.toAbsolutePath
    savedFiles.add(path)
    // read file from disk, we only remove files from buffers on didClose.
    buffers.put(path, path.toInput.text)
    Future
      .sequence(
        List(
          renameProvider.runSave(),
          parseTrees(path),
          onChange(List(path)),
        ) ++ // if we fixed the script, we might need to retry connection
          maybeImportScript(
            path
          )
      )
      .ignoreValue
      .asJava
  }

  private def didCompileTarget(report: CompileReport): Unit = {
    if (!isReliableFileWatcher) {
      // NOTE(olafur) this step is exclusively used when running tests on
      // non-Linux computers to avoid flaky failures caused by delayed file
      // watching notifications. The SemanticDB indexer depends on file watching
      // notifications to pick up `*.semanticdb` file updates and there's no
      // reliable way to await until those notifications appear.
      for {
        targetroot <- buildTargets.targetRoots(report.getTarget)
        semanticdb = targetroot.resolve(Directories.semanticdb)
        generatedFile <- semanticdb.listRecursive
      } {
        val event = FileWatcherEvent.createOrModify(generatedFile.toNIO)
        didChangeWatchedFiles(event).get()
      }
    }
  }

  def didChangeWatchedFiles(
      paths: List[AbsolutePath]
  ): Future[Unit] = {
    val importantPath =
      paths
        .filterNot(path =>
          savedFiles.isRecentlyActive(path) || path.isDirectory
        ) // de-duplicate didSave events.
        .toSeq
    onChange(importantPath)
  }

  /**
   * This filter is an optimization and it is closely related to which files are
   * processed in [[didChangeWatchedFiles]]
   */
  private def fileWatchFilter(path: Path): Boolean = {
    val abs = AbsolutePath(path)
    abs.isScalaOrJava || abs.isSemanticdb || abs.isBuild ||
    abs.isInBspDirectory(folder)
  }

  /**
   * Callback that is executed on a file change event by the file watcher.
   *
   * Note that if you are adding processing of another kind of a file, be sure
   * to include it in the [[fileWatchFilter]]
   *
   * This method is run synchronously in the FileWatcher, so it should not do
   * anything expensive on the main thread
   */
  private def didChangeWatchedFiles(
      event: FileWatcherEvent
  ): CompletableFuture[Unit] = {
    val path = AbsolutePath(event.path)
    val isScalaOrJava = path.isScalaOrJava

    event.eventType match {
      case EventType.CreateOrModify
          if path.isInBspDirectory(folder) && path.extension == "json" =>
        scribe.info(s"Detected new build tool in $path")
        quickConnectToBuildServer()
      case _ =>
    }
    if (isScalaOrJava && event.eventType == EventType.Delete) {
      onDelete(path).asJava
    } else if (
      isScalaOrJava &&
      !path.isDirectory &&
      !savedFiles.isRecentlyActive(path) &&
      !buffers.contains(path)
    ) {
      event.eventType match {
        case EventType.CreateOrModify =>
          buildTargets.onCreate(path)
        case _ =>
      }
      onChange(List(path)).asJava
    } else if (path.isSemanticdb) {
      val semanticdbPath = SemanticdbPath(path)
      Future {
        event.eventType match {
          case EventType.Delete =>
            semanticDBIndexer.onDelete(semanticdbPath)
          case EventType.CreateOrModify =>
            semanticDBIndexer.onChange(semanticdbPath)
          case EventType.Overflow =>
            semanticDBIndexer.onOverflow(semanticdbPath)
        }
      }.asJava
    } else if (path.isBuild) {
      onBuildChanged(List(path)).ignoreValue.asJava
    } else {
      CompletableFuture.completedFuture(())
    }
  }

  private def onChange(paths: Seq[AbsolutePath]): Future[Unit] = {
    paths.foreach { path =>
      fingerprints.add(path, FileIO.slurp(path, charset))
    }
    Future
      .sequence(
        List(
          Future(indexer.reindexWorkspaceSources(paths)),
          compilations.compileFiles(paths),
          onBuildChanged(paths).ignoreValue,
        ) ++ paths.map(f => Future(interactiveSemanticdbs.textDocument(f)))
      )
      .ignoreValue
  }

  private def onDelete(path: AbsolutePath): Future[Unit] = {
    Future
      .sequence(
        List(
          compilations.compileFiles(List(path)),
          Future {
            diagnostics.didDelete(path)
          },
        )
      )
      .ignoreValue
  }

  override def definition(
      position: TextDocumentPositionParams
  ): CompletableFuture[util.List[Location]] =
    CancelTokens.future { token =>
      definitionOrReferences(position, token).map(_.locations)
    }

  override def typeDefinition(
      position: TextDocumentPositionParams
  ): CompletableFuture[util.List[Location]] =
    CancelTokens.future { token =>
      compilers.typeDefinition(position, token).map(_.locations)
    }

  override def implementation(
      position: TextDocumentPositionParams
  ): CompletableFuture[util.List[Location]] =
    CancelTokens.future { _ =>
      implementationProvider.implementations(position).map(_.asJava)
    }

  override def hover(params: HoverExtParams): CompletableFuture[Hover] = {
    CancelTokens.future { token =>
      compilers
        .hover(params, token)
        .map { hover =>
          syntheticsDecorator.addSyntheticsHover(params, hover.map(_.toLsp()))
        }
        .map(
          _.orElse {
            val path = params.textDocument.getUri.toAbsolutePath
            if (path.isWorksheet)
              worksheetProvider.hover(path, params.getPosition)
            else
              None
          }.orNull
        )
    }
  }

  override def documentHighlights(
      params: TextDocumentPositionParams
  ): CompletableFuture[util.List[DocumentHighlight]] = {
    if (params.getTextDocument.getUri.toAbsolutePath.isJava)
      CancelTokens { _ => javaHighlightProvider.documentHighlight(params) }
    else
      CancelTokens.future { token =>
        compilers.documentHighlight(params, token)
      }
  }

  override def documentSymbol(
      params: DocumentSymbolParams
  ): CompletableFuture[
    JEither[util.List[DocumentSymbol], util.List[SymbolInformation]]
  ] =
    CancelTokens { _ =>
      documentSymbolProvider
        .documentSymbols(params.getTextDocument().getUri().toAbsolutePath)
        .asJava
    }

  override def formatting(
      params: DocumentFormattingParams
  ): CompletableFuture[util.List[TextEdit]] =
    CancelTokens.future { token =>
      val path = params.getTextDocument.getUri.toAbsolutePath
      if (path.isJava)
        javaFormattingProvider.format(params)
      else
        formattingProvider.format(path, token)
    }

  override def onTypeFormatting(
      params: DocumentOnTypeFormattingParams
  ): CompletableFuture[util.List[TextEdit]] =
    CancelTokens { _ =>
      val path = params.getTextDocument.getUri.toAbsolutePath
      if (path.isJava)
        javaFormattingProvider.format()
      else
        onTypeFormattingProvider.format(params).asJava
    }

  override def rangeFormatting(
      params: DocumentRangeFormattingParams
  ): CompletableFuture[util.List[TextEdit]] =
    CancelTokens { _ =>
      val path = params.getTextDocument.getUri.toAbsolutePath
      if (path.isJava)
        javaFormattingProvider.format(params)
      else
        rangeFormattingProvider.format(params).asJava
    }

  override def prepareRename(
      params: TextDocumentPositionParams
  ): CompletableFuture[l.Range] =
    CancelTokens.future { token =>
      renameProvider.prepareRename(params, token).map(_.orNull)
    }

  override def rename(
      params: RenameParams
  ): CompletableFuture[WorkspaceEdit] =
    CancelTokens.future { token =>
      renameProvider.rename(params, token)
    }

  override def references(
      params: ReferenceParams
  ): CompletableFuture[util.List[Location]] =
    CancelTokens { _ => referencesResult(params).flatMap(_.locations).asJava }

  // Triggers a cascade compilation and tries to find new references to a given symbol.
  // It's not possible to stream reference results so if we find new symbols we notify the
  // user to run references again to see updated results.
  private def compileAndLookForNewReferences(
      params: ReferenceParams,
      result: List[ReferencesResult],
  ): Unit = {
    val path = params.getTextDocument.getUri.toAbsolutePath
    val old = path.toInputFromBuffers(buffers)
    compilations.cascadeCompileFiles(Seq(path)).foreach { _ =>
      val newBuffer = path.toInputFromBuffers(buffers)
      val newParams: Option[ReferenceParams] =
        if (newBuffer.text == old.text) Some(params)
        else {
          val edit = TokenEditDistance(old, newBuffer, trees)
          edit
            .toRevised(
              params.getPosition.getLine,
              params.getPosition.getCharacter,
            )
            .foldResult(
              pos => {
                params.getPosition.setLine(pos.startLine)
                params.getPosition.setCharacter(pos.startColumn)
                Some(params)
              },
              () => Some(params),
              () => None,
            )
        }
      newParams match {
        case None =>
        case Some(p) =>
          val newResult = referencesProvider.references(p)
          val diff = newResult
            .flatMap(_.locations)
            .length - result.flatMap(_.locations).length
          val diffSyms: Set[String] =
            newResult.map(_.symbol).toSet -- result.map(_.symbol).toSet
          if (diffSyms.nonEmpty && diff > 0) {
            import scala.meta.internal.semanticdb.Scala._
            val names =
              diffSyms.map(sym => s"'${sym.desc.name.value}'").mkString(" and ")
            val message =
              s"Found new symbol references for $names, try running again."
            scribe.info(message)
            statusBar
              .addMessage(clientConfig.icons.info + message)
          }
      }
    }
  }

  def referencesResult(params: ReferenceParams): List[ReferencesResult] = {
    val timer = new Timer(time)
    val results: List[ReferencesResult] = referencesProvider.references(params)
    if (clientConfig.initialConfig.statistics.isReferences) {
      if (results.forall(_.symbol.isEmpty)) {
        scribe.info(s"time: found 0 references in $timer")
      } else {
        scribe.info(
          s"time: found ${results.flatMap(_.locations).length} references to symbol '${results
              .map(_.symbol)
              .mkString("and")}' in $timer"
        )
      }
    }
    if (results.nonEmpty) {
      compileAndLookForNewReferences(params, results)
    }
    results
  }

  override def semanticTokensFull(
      params: SemanticTokensParams
  ): CompletableFuture[SemanticTokens] = {
    CancelTokens.future { token =>
      compilers.semanticTokens(params, token).map { semanticTokens =>
        if (semanticTokens.getData().isEmpty()) null
        else semanticTokens
      }
    }
  }

  override def prepareCallHierarchy(
      params: CallHierarchyPrepareParams
  ): CompletableFuture[util.List[CallHierarchyItem]] =
    CancelTokens.future { token =>
      callHierarchyProvider.prepare(params, token).map(_.asJava)
    }

  override def callHierarchyIncomingCalls(
      params: CallHierarchyIncomingCallsParams
  ): CompletableFuture[util.List[CallHierarchyIncomingCall]] =
    CancelTokens.future { token =>
      callHierarchyProvider.incomingCalls(params, token).map(_.asJava)
    }

  override def callHierarchyOutgoingCalls(
      params: CallHierarchyOutgoingCallsParams
  ): CompletableFuture[util.List[CallHierarchyOutgoingCall]] =
    CancelTokens.future { token =>
      callHierarchyProvider.outgoingCalls(params, token).map(_.asJava)
    }

  override def completion(
      params: CompletionParams
  ): CompletableFuture[CompletionList] =
    CancelTokens.future { token => compilers.completions(params, token) }

  override def completionItemResolve(
      item: CompletionItem
  ): CompletableFuture[CompletionItem] =
    CancelTokens.future { token =>
      if (clientConfig.isCompletionItemResolve) {
        compilers.completionItemResolve(item)
      } else {
        Future.successful(item)
      }
    }

  override def signatureHelp(
      params: TextDocumentPositionParams
  ): CompletableFuture[SignatureHelp] =
    CancelTokens.future { token =>
      compilers.signatureHelp(params, token)
    }

  override def codeAction(
      params: CodeActionParams
  ): CompletableFuture[util.List[l.CodeAction]] =
    CancelTokens.future { token =>
      codeActionProvider.codeActions(params, token).map(_.asJava)
    }

  override def codeLens(
      params: CodeLensParams
  ): CompletableFuture[util.List[CodeLens]] =
    CancelTokens { _ =>
      timerProvider.timedThunk(
        "code lens generation",
        thresholdMillis = 1.second.toMillis,
      ) {
        val path = params.getTextDocument.getUri.toAbsolutePath
        codeLensProvider.findLenses(path).toList.asJava
      }
    }

  override def foldingRange(
      params: FoldingRangeRequestParams
  ): CompletableFuture[util.List[FoldingRange]] = {
    CancelTokens.future { token =>
      val path = params.getTextDocument().getUri().toAbsolutePath
      if (path.isScala)
        parseTrees.currentFuture.map(_ =>
          foldingRangeProvider.getRangedForScala(path)
        )
      else
        Future {
          foldingRangeProvider.getRangedForJava(path)
        }
    }
  }

  override def selectionRange(
      params: SelectionRangeParams
  ): CompletableFuture[util.List[SelectionRange]] = {
    CancelTokens.future { token =>
      compilers.selectionRange(params, token)
    }
  }

  def workspaceSymbol(
      params: WorkspaceSymbolParams,
      token: CancelToken,
  ): Future[List[SymbolInformation]] =
    indexingPromise.future.map { _ =>
      val timer = new Timer(time)
      val result = workspaceSymbols.search(params.getQuery, token).toList
      if (clientConfig.initialConfig.statistics.isWorkspaceSymbol) {
        scribe.info(
          s"time: found ${result.length} results for query '${params.getQuery}' in $timer"
        )
      }
      result
    }

  def workspaceSymbol(query: String): Seq[SymbolInformation] = {
    workspaceSymbols.search(query)
  }

  def indexSources(): Future[Unit] = Future {
    indexer.indexWorkspaceSources(buildTargets.allWritableData)
  }

  def shutDownBloop(): Boolean = bloopServers.shutdownServer()

  def isBloop(): Boolean = bspSession.exists(_.main.isBloop)

  def decodeFile(uri: String): Future[DecoderResponse] =
    fileDecoderProvider.decodedFileContents(uri)

  def discoverTestSuites(uri: String): Future[util.List[BuildTargetUpdate]] =
    Future {
      testProvider.discoverTests(Option(uri).map(_.toAbsolutePath))
    }

  def discoverMainClasses(
      unresolvedParams: DebugDiscoveryParams
  ): Future[b.DebugSessionParams] =
    debugProvider.runCommandDiscovery(unresolvedParams)

  def runScalafix(uri: String): Future[ApplyWorkspaceEditResponse] =
    scalafixProvider
      .runAllRules(
        uri.toAbsolutePath
      )
      .flatMap { edits =>
        languageClient
          .applyEdit(
            new l.ApplyWorkspaceEditParams(
              new l.WorkspaceEdit(Map(uri -> edits.asJava).asJava)
            )
          )
          .asScala
      }

  def chooseClass(
      uri: String,
      granurality: ClassFinderGranularity,
  ): Future[DecoderResponse] =
    fileDecoderProvider.chooseClassFromFile(
      uri.toAbsolutePath,
      granurality,
    )

  def cascadeCompile(): Future[Unit] =
    compilations.cascadeCompileFiles(buffers.open.toSeq)

  def cleanCompile(): Future[Unit] = compilations.recompileAll()

  def cancelCompile(): Future[Unit] = Future {
    compilations.cancel()
    scribe.info("compilation cancelled")
  }

  def restartCompiler(): Future[Unit] = Future { compilers.restartAll() }

  def rundoctor(): Future[Unit] =
    Future {
      doctor.onVisibilityDidChange(true)
      doctor.executeRunDoctor()
    }

  def getLocationForSymbol(symbol: String): Option[Location] =
    definitionProvider
      .fromSymbol(symbol, focusedDocument())
      .asScala
      .headOption

  def gotoSupermethod(
      textDocumentPositionParams: TextDocumentPositionParams
  ): CompletableFuture[Object] =
    Future {
      val command =
        supermethods.getGoToSuperMethodCommand(textDocumentPositionParams)
      command.foreach(languageClient.metalsExecuteClientCommand)
      scribe.debug(s"Executing GoToSuperMethod ${command}")
    }.asJavaObject

  def superMethodHierarchy(
      textDocumentPositionParams: TextDocumentPositionParams
  ): CompletableFuture[Object] =
    supermethods
      .jumpToSelectedSuperMethod(textDocumentPositionParams)
      .asJavaObject

  def resetNotifications(): Future[Unit] = Future {
    tables.dismissedNotifications.resetAll()
  }

  def handleFileCreation(
      directoryURI: Option[String],
      name: Option[String],
      fileType: Option[String],
      isScala: Boolean,
  ): CompletableFuture[Object] =
    newFileProvider
      .handleFileCreation(directoryURI.map(new URI(_)), name, fileType, isScala)
      .asJavaObject

  def startScalaCli(path: AbsolutePath): Future[Unit] = {
    val scalaCliPath = scalaCliDirOrFile(path)
    if (scalaCli.loaded(scalaCliPath)) Future.unit
    else scalaCli.start(scalaCliPath)
  }

  def stopScalaCli(): Future[Unit] = scalaCli.stop()

  def copyWorksheetOutput(
      worksheetPath: AbsolutePath
  ): CompletableFuture[Object] = {
    val output = worksheetProvider.copyWorksheetOutput(worksheetPath)
    if (output.nonEmpty) {
      Future(output).asJavaObject
    } else {
      languageClient.showMessage(Messages.Worksheets.unableToExport)
      Future.successful(()).asJavaObject
    }
  }

  def ammoniteStart(): Future[Unit] = ammonite.start()
  def ammoniteStop(): Future[Unit] = ammonite.stop()

  def switchBspServer(): Future[Unit] =
    for {
      isSwitched <- bspConnector.switchBuildServer(
        folder,
        () => slowConnectToBuildServer(forceImport = true),
      )
      _ <- {
        if (isSwitched) quickConnectToBuildServer()
        else Future.successful(())
      }
    } yield ()

  def resetPopupChoice(value: String): Future[Unit] =
    popupChoiceReset.reset(value)

  def analyzeStackTrace(content: String): Option[ExecuteCommandParams] =
    stacktraceAnalyzer.analyzeCommand(content)

  def debugDiscovery(params: DebugDiscoveryParams): CompletableFuture[Object] =
    debugProvider
      .debugDiscovery(params)
      .flatMap(debugProvider.asSession)
      .asJavaObject

  def findBuildTargetByDisplayName(target: String): Option[b.BuildTarget] =
    buildTargets.findByDisplayName(target)

  def createDebugSession(
      target: b.BuildTargetIdentifier
  ): Future[DebugSession] =
    debugProvider.createDebugSession(target).flatMap(debugProvider.asSession)

  def findTestClassAndItsBuildTarget(
      params: DebugUnresolvedTestClassParams
  ): Future[(MetalsLspService, List[(String, b.BuildTarget)])] =
    debugProvider.findTestClassAndItsBuildTarget(params).map((this, _))

  def startTestSuiteForResolved(
      targets: List[(String, b.BuildTarget)],
      params: DebugUnresolvedTestClassParams,
  ): Future[DebugSession] = debugProvider
    .buildTestClassParams(targets, params)
    .flatMap(debugProvider.asSession)

  def findMainClassAndItsBuildTarget(
      params: DebugUnresolvedMainClassParams
  ): Future[(MetalsLspService, List[(b.ScalaMainClass, b.BuildTarget)])] =
    debugProvider.findMainClassAndItsBuildTarget(params).map((this, _))

  def startMainClass(
      foundClasses: List[(b.ScalaMainClass, b.BuildTarget)],
      params: DebugUnresolvedMainClassParams,
  ): Future[DebugSession] = debugProvider
    .buildMainClassParams(foundClasses, params)
    .flatMap(debugProvider.asSession)

  def supportsBuildTarget(
      target: b.BuildTargetIdentifier
  ): Option[b.BuildTarget] =
    buildTargets.info(target)

  def startTestSuite(
      target: b.BuildTarget,
      params: ScalaTestSuitesDebugRequest,
  ): Future[DebugSession] = debugProvider
    .startTestSuite(target, params)
    .flatMap(debugProvider.asSession)

  def startDebugProvider(params: b.DebugSessionParams): Future[DebugSession] =
    debugProvider
      .ensureNoWorkspaceErrors(params.getTargets.asScala.toSeq)
      .flatMap(_ => debugProvider.asSession(params))

  def willRenameFile(
      oldPath: AbsolutePath,
      newPath: AbsolutePath,
  ): Future[WorkspaceEdit] =
    packageProvider.willMovePath(oldPath, newPath)

  def doctorVisibilityDidChange(
      params: DoctorVisibilityDidChangeParams
  ): Future[Unit] =
    Future {
      doctor.onVisibilityDidChange(params.visible)
    }

  def findTextInDependencyJars(
      params: FindTextInDependencyJarsRequest
  ): Future[List[Location]] = findTextInJars.find(params)

  def generateBspConfig(): Future[Unit] = {
    val servers: List[BuildServerProvider] =
      buildTools.loadSupported().collect {
        case buildTool: BuildServerProvider => buildTool
      }

    def ensureAndConnect(
        buildTool: BuildServerProvider,
        status: BspConfigGenerationStatus,
    ): Unit =
      status match {
        case Generated =>
          tables.buildServers.chooseServer(buildTool.getBuildServerName)
          quickConnectToBuildServer().ignoreValue
        case Cancelled => ()
        case Failed(exit) =>
          exit match {
            case Left(exitCode) =>
              scribe.error(
                s"Create of .bsp failed with exit code: $exitCode"
              )
              languageClient.showMessage(
                Messages.BspProvider.genericUnableToCreateConfig
              )
            case Right(message) =>
              languageClient.showMessage(
                Messages.BspProvider.unableToCreateConfigFromMessage(
                  message
                )
              )
          }
      }

    (servers match {
      case Nil =>
        scribe.warn(Messages.BspProvider.noBuildToolFound.toString())
        languageClient.showMessage(Messages.BspProvider.noBuildToolFound)
        Future.successful(())
      case buildTool :: Nil =>
        buildTool
          .generateBspConfig(
            folder,
            args =>
              bspConfigGenerator.runUnconditionally(
                buildTool,
                args,
              ),
          )
          .map(status => ensureAndConnect(buildTool, status))
      case buildTools =>
        bspConfigGenerator
          .chooseAndGenerate(buildTools)
          .map {
            case (
                  buildTool: BuildServerProvider,
                  status: BspConfigGenerationStatus,
                ) =>
              ensureAndConnect(buildTool, status)
          }
    })
  }

  private def supportedBuildTool(): Future[Option[BuildTool]] = {
    def isCompatibleVersion(buildTool: BuildTool) = {
      val isCompatibleVersion = SemVer.isCompatibleVersion(
        buildTool.minimumVersion,
        buildTool.version,
      )
      if (isCompatibleVersion) {
        Some(buildTool)
      } else {
        scribe.warn(s"Unsupported $buildTool version ${buildTool.version}")
        languageClient.showMessage(
          Messages.IncompatibleBuildToolVersion.params(buildTool)
        )
        None
      }
    }

    buildTools.loadSupported match {
      case Nil => {
        if (!buildTools.isAutoConnectable) {
          warnings.noBuildTool()
        }
        // wait for a bsp file to show up
        fileWatcher.start(Set(folder.resolve(".bsp")))
        Future(None)
      }
      case buildTool :: Nil => Future(isCompatibleVersion(buildTool))
      case buildTools =>
        for {
          Some(buildTool) <- buildToolSelector.checkForChosenBuildTool(
            buildTools
          )
        } yield isCompatibleVersion(buildTool)
    }
  }

  def slowConnectToBuildServer(
      forceImport: Boolean
  ): Future[BuildChange] =
    for {
      possibleBuildTool <- supportedBuildTool
      chosenBuildServer = tables.buildServers.selectedServer()
      isBloopOrEmpty = chosenBuildServer.isEmpty || chosenBuildServer.exists(
        _ == BloopServers.name
      )
      buildChange <- possibleBuildTool match {
        case Some(buildTool) =>
          buildTool.digest(folder) match {
            case None =>
              scribe.warn(s"Skipping build import, no checksum.")
              Future.successful(BuildChange.None)
            case Some(digest) if isBloopOrEmpty =>
              slowConnectToBloopServer(forceImport, buildTool, digest)
            case Some(digest) =>
              indexer.reloadWorkspaceAndIndex(
                forceImport,
                buildTool,
                digest,
                importBuild,
              )
          }
        case None =>
          Future.successful(BuildChange.None)
      }
    } yield buildChange

  private def slowConnectToBloopServer(
      forceImport: Boolean,
      buildTool: BuildTool,
      checksum: String,
  ): Future[BuildChange] =
    for {
      result <- {
        if (forceImport)
          bloopInstall.runUnconditionally(buildTool, isImportInProcess)
        else bloopInstall.runIfApproved(buildTool, checksum, isImportInProcess)
      }
      change <- {
        if (result.isInstalled) quickConnectToBuildServer()
        else if (result.isFailed) {
          if (buildTools.isAutoConnectable) {
            // TODO(olafur) try to connect but gracefully error
            languageClient.showMessage(
              Messages.ImportProjectPartiallyFailed
            )
            // Connect nevertheless, many build import failures are caused
            // by resolution errors in one weird module while other modules
            // exported successfully.
            quickConnectToBuildServer()
          } else {
            languageClient.showMessage(Messages.ImportProjectFailed)
            Future.successful(BuildChange.Failed)
          }
        } else {
          Future.successful(BuildChange.None)
        }
      }
    } yield change

  def quickConnectToBuildServer(): Future[BuildChange] = {
    val connected = if (!buildTools.isAutoConnectable) {
      scribe.warn("Build server is not auto-connectable.")
      Future.successful(BuildChange.None)
    } else {
      autoConnectToBuildServer()
    }

    connected.map { change =>
      buildServerPromise.trySuccess(())
      change
    }
  }

  private def maybeQuickConnectToBuildServer(
      params: b.DidChangeBuildTarget
  ): Unit = {
    val (ammoniteChanges, otherChanges) =
      params.getChanges.asScala.partition { change =>
        val connOpt = buildTargets.buildServerOf(change.getTarget)
        connOpt.nonEmpty && connOpt == ammonite.buildServer
      }
    val (scalaCliBuildChanges, otherChanges0) =
      otherChanges.partition { change =>
        val connOpt = buildTargets.buildServerOf(change.getTarget)
        connOpt.nonEmpty && connOpt == scalaCli.buildServer
      }

    if (ammoniteChanges.nonEmpty)
      ammonite.importBuild().onComplete {
        case Success(()) =>
        case Failure(exception) =>
          scribe.error("Error re-importing Ammonite build", exception)
      }

    if (scalaCliBuildChanges.nonEmpty)
      scalaCli
        .importBuild()
        .onComplete {
          case Success(()) =>
          case Failure(exception) =>
            scribe
              .error("Error re-importing Scala CLI build", exception)
        }

    if (otherChanges0.nonEmpty)
      quickConnectToBuildServer().onComplete {
        case Failure(e) =>
          scribe.warn("Error refreshing build", e)
        case Success(_) =>
          scribe.info("Refreshed build after change")
      }
  }

  def autoConnectToBuildServer(): Future[BuildChange] = {
    def compileAllOpenFiles: BuildChange => Future[BuildChange] = {
      case change if !change.isFailed =>
        Future
          .sequence(
            compilations
              .cascadeCompileFiles(buffers.open.toSeq)
              .ignoreValue ::
              compilers.load(buffers.open.toSeq) ::
              Nil
          )
          .map(_ => change)
      case other => Future.successful(other)
    }

    (for {
      _ <- disconnectOldBuildServer()
      maybeSession <- timerProvider.timed("Connected to build server", true) {
        bspConnector.connect(folder, userConfig())
      }
      result <- maybeSession match {
        case Some(session) =>
          val result = connectToNewBuildServer(session)
          session.mainConnection.onReconnection { newMainConn =>
            val updSession = session.copy(main = newMainConn)
            connectToNewBuildServer(updSession)
              .flatMap(compileAllOpenFiles)
              .ignoreValue
          }
          result
        case None =>
          Future.successful(BuildChange.None)
      }
      _ = initTreeView()
    } yield result)
      .recover { case NonFatal(e) =>
        disconnectOldBuildServer()
        val message =
          "Failed to connect with build server, no functionality will work."
        val details = " See logs for more details."
        languageClient.showMessage(
          new MessageParams(MessageType.Error, message + details)
        )
        scribe.error(message, e)
        BuildChange.Failed
      }
      .flatMap(compileAllOpenFiles)
  }

  def disconnectOldBuildServer(): Future[Unit] = {
    diagnostics.reset()
    bspSession.foreach(connection =>
      scribe.info(s"Disconnecting from ${connection.main.name} session...")
    )

    bspSession match {
      case None => Future.successful(())
      case Some(session) =>
        bspSession = None
        mainBuildTargetsData.resetConnections(List.empty)
        session.shutdown()
    }
  }

  private def importBuild(session: BspSession) = {
    compilers.cancel()
    val importedBuilds0 = timerProvider.timed("Imported build") {
      session.importBuilds()
    }
    for {
      bspBuilds <- statusBar.trackFuture("Importing build", importedBuilds0)
      _ = {
        val idToConnection = bspBuilds.flatMap { bspBuild =>
          val targets =
            bspBuild.build.workspaceBuildTargets.getTargets().asScala
          targets.map(t => (t.getId(), bspBuild.connection))
        }
        mainBuildTargetsData.resetConnections(idToConnection)
      }
    } yield ()
  }

  private def connectToNewBuildServer(
      session: BspSession
  ): Future[BuildChange] = {
    scribe.info(
      s"Connected to Build server: ${session.main.name} v${session.version}"
    )
    cancelables.add(session)
    bspSession = Some(session)
    for {
      _ <- importBuild(session)
      _ <- indexer.profiledIndexWorkspace(() => doctor.check())
      _ = if (session.main.isBloop) checkRunningBloopVersion(session.version)
    } yield {
      BuildChange.Reconnected
    }
  }

  val scalaCli: ScalaCli = register(
    new ScalaCli(
      () => compilers,
      compilations,
      () => statusBar,
      buffers,
      () => indexer.profiledIndexWorkspace(() => ()),
      () => diagnostics,
      tables,
      () => buildClient,
      languageClient,
      () => clientConfig.initialConfig,
      userConfig,
      parseTreesAndPublishDiags,
    )
  )
  buildTargets.addData(scalaCli.buildTargetsData)

  private val indexer = Indexer(
    () => workspaceReload,
    () => doctor,
    languageClient,
    () => bspSession,
    executionContext,
    tables,
    () => statusBar,
    timerProvider,
    () => scalafixProvider,
    indexingPromise,
    () =>
      Seq(
        Indexer.BuildTool(
          "main",
          mainBuildTargetsData,
          ImportedBuild.fromList(
            bspSession.map(_.lastImportedBuild).getOrElse(Nil)
          ),
        ),
        Indexer.BuildTool(
          "ammonite",
          ammonite.buildTargetsData,
          ammonite.lastImportedBuild,
        ),
        Indexer.BuildTool(
          "scala-cli",
          scalaCli.buildTargetsData,
          scalaCli.lastImportedBuild,
        ),
      ),
    clientConfig,
    definitionIndex,
    () => referencesProvider,
    () => workspaceSymbols,
    buildTargets,
    () => interactiveSemanticdbs,
    () => buildClient,
    () => semanticDBIndexer,
    () => treeView,
    () => worksheetProvider,
    () => symbolSearch,
    () => buildTools,
    () => formattingProvider,
    fileWatcher,
    focusedDocument,
    focusedDocumentBuildTarget,
    buildTargetClasses,
    userConfig,
    sh,
    symbolDocs,
    scalaVersionSelector,
    sourceMapper,
  )

  private def checkRunningBloopVersion(bspServerVersion: String) = {
    if (doctor.isUnsupportedBloopVersion()) {
      val notification = tables.dismissedNotifications.IncompatibleBloop
      if (!notification.isDismissed) {
        val messageParams = IncompatibleBloopVersion.params(
          bspServerVersion,
          BuildInfo.bloopVersion,
          isChangedInSettings = userConfig().bloopVersion != None,
        )
        languageClient.showMessageRequest(messageParams).asScala.foreach {
          case action if action == IncompatibleBloopVersion.shutdown =>
            bloopServers.shutdownServer()
            autoConnectToBuildServer()
          case action if action == IncompatibleBloopVersion.dismissForever =>
            notification.dismissForever()
          case _ =>
        }
      }
    }
  }

  private def onWorksheetChanged(
      paths: Seq[AbsolutePath]
  ): Future[Unit] = {
    paths
      .find { path =>
        if (clientConfig.isDidFocusProvider || focusedDocument().isDefined) {
          focusedDocument().contains(path) &&
          path.isWorksheet
        } else {
          path.isWorksheet
        }
      }
      .fold(Future.successful(()))(
        worksheetProvider.evaluateAndPublish(_, EmptyCancelToken)
      )
      .flatMap { _ =>
        // we need to refresh tokens for worksheets since dependencies could have been added
        languageClient.refreshSemanticTokens().asScala.map(_ => ())
      }
  }

  private def onBuildChangedUnbatched(
      paths: Seq[AbsolutePath]
  ): Future[BuildChange] = {
    val isBuildChange = paths.exists(buildTools.isBuildRelated(folder, _))
    if (isBuildChange) {
      slowConnectToBuildServer(forceImport = false)
    } else {
      Future.successful(BuildChange.None)
    }
  }

  /**
   * Returns the the definition location or reference locations of a symbol at a
   * given text document position. If the symbol represents the definition
   * itself, this method returns the reference locations, otherwise this returns
   * definition location. https://github.com/scalameta/metals/issues/755
   */
  def definitionOrReferences(
      positionParams: TextDocumentPositionParams,
      token: CancelToken = EmptyCancelToken,
      definitionOnly: Boolean = false,
  ): Future[DefinitionResult] = {
    val source = positionParams.getTextDocument.getUri.toAbsolutePath
    if (source.isScalaFilename || source.isJavaFilename) {
      val semanticDBDoc =
        semanticdbs.textDocument(source).documentIncludingStale
      (for {
        doc <- semanticDBDoc
        positionOccurrence = definitionProvider.positionOccurrence(
          source,
          positionParams.getPosition,
          doc,
        )
        occ <- positionOccurrence.occurrence
      } yield occ) match {
        case Some(occ) =>
          if (occ.role.isDefinition && !definitionOnly) {
            val refParams = new ReferenceParams(
              positionParams.getTextDocument(),
              positionParams.getPosition(),
              new ReferenceContext(false),
            )
            val results = referencesResult(refParams)
            if (results.flatMap(_.locations).isEmpty) {
              // Fallback again to the original behavior that returns
              // the definition location itself if no reference locations found,
              // for avoiding the confusing messages like "No definition found ..."
              definitionResult(positionParams, token)
            } else {
              Future.successful(
                DefinitionResult(
                  locations = results.flatMap(_.locations).asJava,
                  symbol = results.head.symbol,
                  definition = None,
                  semanticdb = None,
                )
              )
            }
          } else {
            definitionResult(positionParams, token)
          }
        case None =>
          // Even if it failed to retrieve the symbol occurrence from semanticdb,
          // try to find its definitions from presentation compiler.
          definitionResult(positionParams, token)
      }
    } else {
      // Ignore non-scala files.
      Future.successful(DefinitionResult.empty)
    }
  }

  /**
   * Returns textDocument/definition in addition to the resolved symbol.
   *
   * The resolved symbol is used for testing purposes only.
   */
  def definitionResult(
      position: TextDocumentPositionParams,
      token: CancelToken = EmptyCancelToken,
  ): Future[DefinitionResult] = {
    val source = position.getTextDocument.getUri.toAbsolutePath
    if (source.isScalaFilename || source.isJavaFilename) {
      val result =
        timerProvider.timedThunk(
          "definition",
          clientConfig.initialConfig.statistics.isDefinition,
        )(
          definitionProvider.definition(source, position, token)
        )
      result.onComplete {
        case Success(value) =>
          // Record what build target this dependency source (if any) was jumped from,
          // needed to know what classpath to compile the dependency source with.
          interactiveSemanticdbs.didDefinition(source, value)
        case _ =>
      }
      result
    } else {
      // Ignore non-scala files.
      Future.successful(DefinitionResult.empty)
    }
  }

  private def newSymbolIndex(): OnDemandSymbolIndex = {
    OnDemandSymbolIndex.empty(
      onError = {
        case e @ (_: ParseException | _: TokenizeException) =>
          scribe.error(e.toString)
        case e: IndexingExceptions.InvalidJarException =>
          scribe.warn(s"invalid jar: ${e.path}", e.underlying)
        case e: IndexingExceptions.PathIndexingException =>
          scribe.error(s"issues while parsing: ${e.path}", e.underlying)
        case e: IndexingExceptions.InvalidSymbolException =>
          reports.incognito.createReport(
            "invalid-symbol",
            s"""Symbol: ${e.symbol}""".stripMargin,
            e,
          )
          scribe.error(s"searching for `${e.symbol}` failed", e.underlying)
        case _: NoSuchFileException =>
        // only comes for badly configured jar with `/Users` path added.
        case NonFatal(e) =>
          scribe.error("unexpected error during source scanning", e)
      },
      toIndexSource = path => sourceMapper.mappedTo(path).getOrElse(path),
    )
  }

  private def isMillBuildSc(path: AbsolutePath): Boolean =
    path.toNIO.getFileName.toString == "build.sc" &&
      // for now, this only checks for build.sc, but this could be made more strict in the future
      // (require ./mill or ./.mill-version)
      buildTools.isMill

  /**
   * Returns the absolute path or directory that ScalaCLI imports as ScalaCLI
   * scripts. By default, ScalaCLI tries to import the entire directory as
   * ScalaCLI scripts. However, we have to ensure that there are no clashes with
   * other existing sourceItems see:
   * https://github.com/scalameta/metals/issues/4447
   *
   * @param path
   *   the absolute path of the ScalaCLI script to import
   */
  private def scalaCliDirOrFile(path: AbsolutePath): AbsolutePath = {
    val dir = path.parent
    val nioDir = dir.toNIO
    val conflictsWithMainBsp =
      buildTargets.sourceItems.filter(_.exists).exists { item =>
        val nioItem = item.toNIO
        nioDir.startsWith(nioItem) || nioItem.startsWith(nioDir)
      }

    if (conflictsWithMainBsp) path else dir
  }

  def maybeImportScript(path: AbsolutePath): Option[Future[Unit]] = {
    val scalaCliPath = scalaCliDirOrFile(path)
    if (
      !path.isAmmoniteScript ||
      !buildTargets.inverseSources(path).isEmpty ||
      ammonite.loaded(path) ||
      scalaCli.loaded(scalaCliPath) ||
      isMillBuildSc(path)
    )
      None
    else {
      def doImportScalaCli(): Future[Unit] =
        scalaCli
          .start(scalaCliPath)
          .map { _ =>
            languageClient.showMessage(
              Messages.ImportScalaScript.ImportedScalaCli
            )
          }
          .recover { e =>
            languageClient.showMessage(
              Messages.ImportScalaScript.ImportFailed(path.toString)
            )
            scribe.warn(s"Error importing Scala CLI project $scalaCliPath", e)
          }
      def doImportAmmonite(): Future[Unit] =
        ammonite
          .start(Some(path))
          .map { _ =>
            languageClient.showMessage(
              Messages.ImportScalaScript.ImportedAmmonite
            )
          }
          .recover { e =>
            languageClient.showMessage(
              Messages.ImportScalaScript.ImportFailed(path.toString)
            )
            scribe.warn(s"Error importing Ammonite script $path", e)
          }

      val autoImportAmmonite =
        tables.dismissedNotifications.AmmoniteImportAuto.isDismissed
      val autoImportScalaCli =
        tables.dismissedNotifications.ScalaCliImportAuto.isDismissed

      def askAutoImport(notification: DismissedNotifications#Notification) =
        languageClient
          .showMessageRequest(Messages.ImportAllScripts.params())
          .asScala
          .onComplete {
            case Failure(e) =>
              scribe.warn("Error requesting automatic Scala scripts import", e)
            case Success(null) =>
              scribe.debug("Automatic Scala scripts import cancelled by user")
            case Success(resp) =>
              resp.getTitle match {
                case Messages.ImportAllScripts.importAll =>
                  notification.dismissForever()
                case _ =>
              }
          }

      val futureRes =
        if (autoImportAmmonite) {
          doImportAmmonite()
        } else if (autoImportScalaCli) {
          doImportScalaCli()
        } else {
          languageClient
            .showMessageRequest(Messages.ImportScalaScript.params())
            .asScala
            .flatMap { response =>
              if (response != null)
                response.getTitle match {
                  case Messages.ImportScalaScript.doImportAmmonite =>
                    askAutoImport(
                      tables.dismissedNotifications.AmmoniteImportAuto
                    )
                    doImportAmmonite()
                  case Messages.ImportScalaScript.doImportScalaCli =>
                    askAutoImport(
                      tables.dismissedNotifications.ScalaCliImportAuto
                    )
                    doImportScalaCli()
                  case _ => Future.unit
                }
              else {
                Future.unit
              }
            }
            .recover { e =>
              scribe.warn("Error requesting Scala script import", e)
            }
        }
      Some(futureRes)
    }
  }

}<|MERGE_RESOLUTION|>--- conflicted
+++ resolved
@@ -167,11 +167,7 @@
 
   val tables: Tables = register(new Tables(folder, time))
 
-<<<<<<< HEAD
-  implicit val reports: StdReportContext = new StdReportContext(folder)
-=======
-  implicit val reports: StdReportContext = new StdReportContext(workspace.toNIO)
->>>>>>> 9e781aef
+  implicit val reports: StdReportContext = new StdReportContext(folder.toNIO)
 
   val folderReportsZippper: FolderReportsZippper =
     FolderReportsZippper(doctor.getTargetsInfoForReports, reports)
