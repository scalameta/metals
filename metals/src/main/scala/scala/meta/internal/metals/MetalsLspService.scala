--- conflicted
+++ resolved
@@ -527,30 +527,6 @@
     buildTargets,
   )
 
-<<<<<<< HEAD
-  private val syntheticHoverProvider: SyntheticHoverProvider =
-    new SyntheticHoverProvider(
-      folder,
-      semanticdbs,
-      buffers,
-      fingerprints,
-      charset,
-      clientConfig,
-      () => userConfig,
-      trees,
-    )
-=======
-  private val semanticDBIndexer: SemanticdbIndexer = new SemanticdbIndexer(
-    List(
-      referencesProvider,
-      implementationProvider,
-      testProvider,
-    ),
-    buildTargets,
-    folder,
-  )
->>>>>>> bb9dfbb9
-
   private val formattingProvider: FormattingProvider = new FormattingProvider(
     folder,
     buffers,
