package scala.meta.internal.metals

import java.net.URI
import java.nio.file._
import java.sql.Connection
import java.util
import java.util.concurrent.CompletableFuture
import java.util.concurrent.ScheduledExecutorService
import java.util.concurrent.TimeUnit
import java.util.concurrent.atomic.AtomicBoolean
import java.util.concurrent.atomic.AtomicReference

import scala.collection.immutable.Nil
import scala.concurrent.ExecutionContextExecutorService
import scala.concurrent.Future
import scala.concurrent.Promise
import scala.concurrent.TimeoutException
import scala.concurrent.duration._
import scala.util.Failure
import scala.util.Success
import scala.util.control.NonFatal

import scala.meta.internal.bsp.BspConfigGenerationStatus._
import scala.meta.internal.bsp.BspConfigGenerator
import scala.meta.internal.bsp.BspConnector
import scala.meta.internal.bsp.BspServers
import scala.meta.internal.bsp.BspSession
import scala.meta.internal.bsp.BuildChange
import scala.meta.internal.builds.BloopInstall
import scala.meta.internal.builds.BuildServerProvider
import scala.meta.internal.builds.BuildTool
import scala.meta.internal.builds.BuildToolSelector
import scala.meta.internal.builds.BuildTools
import scala.meta.internal.builds.ShellRunner
import scala.meta.internal.builds.WorkspaceReload
import scala.meta.internal.decorations.SyntheticsDecorationProvider
import scala.meta.internal.implementation.ImplementationProvider
import scala.meta.internal.implementation.Supermethods
import scala.meta.internal.io.FileIO
import scala.meta.internal.metals.BuildInfo
import scala.meta.internal.metals.Messages.IncompatibleBloopVersion
import scala.meta.internal.metals.MetalsEnrichments._
import scala.meta.internal.metals.StdReportContext
import scala.meta.internal.metals.ammonite.Ammonite
import scala.meta.internal.metals.callHierarchy.CallHierarchyProvider
import scala.meta.internal.metals.clients.language.ConfiguredLanguageClient
import scala.meta.internal.metals.clients.language.ForwardingMetalsBuildClient
import scala.meta.internal.metals.codeactions.CodeActionProvider
import scala.meta.internal.metals.codelenses.RunTestCodeLens
import scala.meta.internal.metals.codelenses.SuperMethodCodeLens
import scala.meta.internal.metals.codelenses.WorksheetCodeLens
import scala.meta.internal.metals.debug.BuildTargetClasses
import scala.meta.internal.metals.debug.DebugProvider
import scala.meta.internal.metals.doctor.Doctor
import scala.meta.internal.metals.doctor.DoctorVisibilityDidChangeParams
import scala.meta.internal.metals.findfiles._
import scala.meta.internal.metals.formatting.OnTypeFormattingProvider
import scala.meta.internal.metals.formatting.RangeFormattingProvider
import scala.meta.internal.metals.newScalaFile.NewFileProvider
import scala.meta.internal.metals.scalacli.ScalaCli
import scala.meta.internal.metals.testProvider.BuildTargetUpdate
import scala.meta.internal.metals.testProvider.TestSuitesProvider
import scala.meta.internal.metals.watcher.FileWatcher
import scala.meta.internal.metals.watcher.FileWatcherEvent
import scala.meta.internal.metals.watcher.FileWatcherEvent.EventType
import scala.meta.internal.mtags._
import scala.meta.internal.parsing.ClassFinder
import scala.meta.internal.parsing.ClassFinderGranularity
import scala.meta.internal.parsing.DocumentSymbolProvider
import scala.meta.internal.parsing.FoldingRangeProvider
import scala.meta.internal.parsing.TokenEditDistance
import scala.meta.internal.parsing.Trees
import scala.meta.internal.remotels.RemoteLanguageServer
import scala.meta.internal.rename.RenameProvider
import scala.meta.internal.semver.SemVer
import scala.meta.internal.tvp._
import scala.meta.internal.worksheets.DecorationWorksheetPublisher
import scala.meta.internal.worksheets.WorksheetProvider
import scala.meta.internal.worksheets.WorkspaceEditWorksheetPublisher
import scala.meta.io.AbsolutePath
import scala.meta.metals.lsp.TextDocumentService
import scala.meta.parsers.ParseException
import scala.meta.pc.CancelToken
import scala.meta.tokenizers.TokenizeException

import ch.epfl.scala.bsp4j.CompileReport
import ch.epfl.scala.{bsp4j => b}
import io.undertow.server.HttpServerExchange
import org.eclipse.lsp4j.ExecuteCommandParams
import org.eclipse.lsp4j._
import org.eclipse.lsp4j.jsonrpc.messages.{Either => JEither}
import org.eclipse.{lsp4j => l}

/**
 * Metals implementation of the Scala Language Service.
 * @param ec
 *  Execution context used for submitting tasks. This class DO NOT manage the
 *  lifecycle of this execution context.
 * @param sh
 *  Scheduled executor service used for scheduling tasks. This class DO NOT
 *  manage the lifecycle of this executor.
 * @param serverInputs
 *  Collection of different parameters used by Metals for running,
 *  which main purpose is allowing for custom bahaviour in tests.
 * @param workspace
 *  An absolute path to the workscape.
 * @param client
 *  Metals client used for sending notifications to the client. This class DO
 *  NOT manage the lifecycle of this client. It is the responsibility of the
 *  caller to shut down the client.
 * @param initializeParams
 *  Initialization parameters send by the client in the initialize request,
 *  which is the first request sent to the server by the client.
 */
class MetalsLspService(
    ec: ExecutionContextExecutorService,
    sh: ScheduledExecutorService,
    serverInputs: MetalsServerInputs,
    languageClient: ConfiguredLanguageClient,
    initializeParams: InitializeParams,
    clientConfig: ClientConfiguration,
    userConfig: () => UserConfiguration,
    statusBar: StatusBar,
    focusedDocument: () => Option[AbsolutePath],
    shellRunner: ShellRunner,
    timerProvider: TimerProvider,
    initTreeView: () => Unit,
    val folder: AbsolutePath,
    folderVisibleName: Option[String],
) extends Cancelable
    with TextDocumentService {
  import serverInputs._

  ThreadPools.discardRejectedRunnables("MetalsLanguageServer.sh", sh)
  ThreadPools.discardRejectedRunnables("MetalsLanguageServer.ec", ec)

  def getVisibleName: String = folderVisibleName.getOrElse(folder.toString())

  private val cancelables = new MutableCancelable()
  val isCancelled = new AtomicBoolean(false)

  override def cancel(): Unit = {
    if (isCancelled.compareAndSet(false, true)) {
      val buildShutdown = bspSession match {
        case Some(session) => session.shutdown()
        case None => Future.successful(())
      }
      try {
        cancelables.cancel()
      } catch {
        case NonFatal(_) =>
      }
      try buildShutdown.asJava.get(100, TimeUnit.MILLISECONDS)
      catch {
        case _: TimeoutException =>
      }
    }
  }

  private implicit val executionContext: ExecutionContextExecutorService = ec

  private val embedded: Embedded = register(
    new Embedded(
      statusBar
    )
  )

  val tables: Tables = register(new Tables(folder, time))

<<<<<<< HEAD
  implicit val reports: StdReportContext = new StdReportContext(folder.toNIO)
=======
  implicit val reports: StdReportContext = new StdReportContext(
    workspace.toNIO,
    ReportLevel.fromString(MetalsServerConfig.default.loglevel),
  )
>>>>>>> ab299dd1

  val folderReportsZippper: FolderReportsZippper =
    FolderReportsZippper(doctor.getTargetsInfoForReports, reports)

  private val buildTools: BuildTools = new BuildTools(
    folder,
    bspGlobalDirectories,
    userConfig,
    () => tables.buildServers.selectedServer().nonEmpty,
  )

  private val optJavaHome =
    (userConfig().javaHome orElse JdkSources.defaultJavaHome)
      .map(AbsolutePath(_))
  private val maybeJdkVersion: Option[JdkVersion] =
    JdkVersion.maybeJdkVersionFromJavaHome(optJavaHome)

  private val fingerprints = new MutableMd5Fingerprints
  private val mtags = new Mtags
  private val focusedDocumentBuildTarget =
    new AtomicReference[b.BuildTargetIdentifier]()
  private val definitionIndex = newSymbolIndex()
  private val symbolDocs = new Docstrings(definitionIndex)
  var bspSession: Option[BspSession] =
    Option.empty[BspSession]
  private val savedFiles = new ActiveFiles(time)
  private val recentlyOpenedFiles = new ActiveFiles(time)
  val isImportInProcess = new AtomicBoolean(false)
  var excludedPackageHandler: ExcludedPackagesHandler =
    ExcludedPackagesHandler.default

  private val mainBuildTargetsData = new TargetData
  val buildTargets: BuildTargets =
    BuildTargets.from(folder, mainBuildTargetsData, tables)

  private val buildTargetClasses =
    new BuildTargetClasses(buildTargets)

  private val sourceMapper = SourceMapper(
    buildTargets,
    buffers,
    () => folder,
  )

  private val scalaVersionSelector = new ScalaVersionSelector(
    userConfig,
    buildTargets,
  )
  private val remote = new RemoteLanguageServer(
    () => folder,
    userConfig,
    initialServerConfig,
    buffers,
    buildTargets,
  )

  val compilations: Compilations = new Compilations(
    buildTargets,
    buildTargetClasses,
    () => folder,
    languageClient,
    () => testProvider.refreshTestSuites(),
    () => {
      if (clientConfig.isDoctorVisibilityProvider())
        doctor.executeRefreshDoctor()
      else ()
    },
    buildTarget => focusedDocumentBuildTarget.get() == buildTarget,
    worksheets => onWorksheetChanged(worksheets),
    onStartCompilation,
  )
  private val fileWatcher = register(
    new FileWatcher(
      initialServerConfig,
      () => folder,
      buildTargets,
      fileWatchFilter,
      params => {
        didChangeWatchedFiles(params)
      },
    )
  )
  val indexingPromise: Promise[Unit] = Promise[Unit]()
  var buildServerPromise: Promise[Unit] = Promise[Unit]()
  val parseTrees = new BatchedFunction[AbsolutePath, Unit](paths =>
    CancelableFuture(
      buildServerPromise.future
        .flatMap(_ => parseTreesAndPublishDiags(paths))
        .ignoreValue,
      Cancelable.empty,
    )
  )

  private val onBuildChanged =
    BatchedFunction.fromFuture[AbsolutePath, BuildChange](
      onBuildChangedUnbatched
    )

  val pauseables: Pauseable = Pauseable.fromPausables(
    onBuildChanged ::
      parseTrees ::
      compilations.pauseables
  )

  private val trees = new Trees(buffers, scalaVersionSelector)

  private val documentSymbolProvider = new DocumentSymbolProvider(
    trees,
    initializeParams.supportsHierarchicalDocumentSymbols,
  )

  private val onTypeFormattingProvider =
    new OnTypeFormattingProvider(buffers, trees, userConfig)
  private val rangeFormattingProvider =
    new RangeFormattingProvider(buffers, trees, userConfig)

  private val foldingRangeProvider = new FoldingRangeProvider(
    trees,
    buffers,
    foldOnlyLines = initializeParams.foldOnlyLines,
  )

  private val bloopInstall: BloopInstall = new BloopInstall(
    folder,
    languageClient,
    buildTools,
    tables,
    shellRunner,
  )

  private val bspConfigGenerator: BspConfigGenerator = new BspConfigGenerator(
    folder,
    languageClient,
    shellRunner,
  )

  private val diagnostics: Diagnostics = new Diagnostics(
    buffers,
    languageClient,
    clientConfig.initialConfig.statistics,
    Option(folder),
    trees,
  )

  private val warnings: Warnings = new Warnings(
    folder,
    buildTargets,
    statusBar,
    clientConfig.icons,
    buildTools,
    compilations.isCurrentlyCompiling,
  )

  private val fileSystemSemanticdbs: FileSystemSemanticdbs =
    new FileSystemSemanticdbs(
      buildTargets,
      charset,
      folder,
      fingerprints,
    )

  private val interactiveSemanticdbs: InteractiveSemanticdbs = {
    val javaInteractiveSemanticdb =
      for {
        javaHome <- optJavaHome
        jdkVersion <- maybeJdkVersion
        javaSemanticDb <- JavaInteractiveSemanticdb.create(
          javaHome,
          folder,
          buildTargets,
          jdkVersion,
        )
      } yield javaSemanticDb

    register(
      new InteractiveSemanticdbs(
        folder,
        buildTargets,
        charset,
        languageClient,
        tables,
        statusBar,
        () => compilers,
        clientConfig,
        () => semanticDBIndexer,
        javaInteractiveSemanticdb,
      )
    )
  }

  private val semanticdbs: Semanticdbs = AggregateSemanticdbs(
    List(
      fileSystemSemanticdbs,
      interactiveSemanticdbs,
    )
  )

  private val buildClient: ForwardingMetalsBuildClient =
    new ForwardingMetalsBuildClient(
      languageClient,
      diagnostics,
      buildTargets,
      clientConfig,
      statusBar,
      time,
      report => {
        didCompileTarget(report)
        compilers.didCompile(report)
      },
      onBuildTargetDidCompile = { target =>
        treeView.onBuildTargetDidCompile(target) match {
          case Some(toUpdate) =>
            languageClient.metalsTreeViewDidChange(
              TreeViewDidChangeParams(toUpdate)
            )
          case None =>
        }
        worksheetProvider.onBuildTargetDidCompile(target)
      },
      onBuildTargetDidChangeFunc = params => {
        maybeQuickConnectToBuildServer(params)
      },
    )

  private val bloopServers: BloopServers = new BloopServers(
    buildClient,
    languageClient,
    tables,
    clientConfig.initialConfig,
  )

  private val bspServers: BspServers = new BspServers(
    folder,
    charset,
    languageClient,
    buildClient,
    tables,
    bspGlobalDirectories,
    clientConfig.initialConfig,
  )

  private val bspConnector: BspConnector = new BspConnector(
    bloopServers,
    bspServers,
    buildTools,
    languageClient,
    tables,
    userConfig,
    statusBar,
    bspConfigGenerator,
    () => bspSession.map(_.mainConnection),
  )

  private val workspaceSymbols: WorkspaceSymbolProvider =
    new WorkspaceSymbolProvider(
      folder,
      buildTargets,
      definitionIndex,
      saveClassFileToDisk = !clientConfig.isVirtualDocumentSupported(),
      () => excludedPackageHandler,
      classpathSearchIndexer = classpathSearchIndexer,
    )

  private val definitionProvider: DefinitionProvider = new DefinitionProvider(
    folder,
    mtags,
    buffers,
    definitionIndex,
    semanticdbs,
    warnings,
    () => compilers,
    remote,
    trees,
    buildTargets,
    scalaVersionSelector,
    saveDefFileToDisk = !clientConfig.isVirtualDocumentSupported(),
    sourceMapper,
    workspaceSymbols,
  )

  val stacktraceAnalyzer: StacktraceAnalyzer = new StacktraceAnalyzer(
    folder,
    buffers,
    definitionProvider,
    clientConfig.icons,
    clientConfig.commandInHtmlFormat(),
  )

  private val testProvider: TestSuitesProvider = new TestSuitesProvider(
    buildTargets,
    buildTargetClasses,
    trees,
    definitionIndex,
    semanticdbs,
    buffers,
    clientConfig,
    userConfig,
    languageClient,
  )

  private val codeLensProvider: CodeLensProvider = {
    val runTestLensProvider =
      new RunTestCodeLens(
        buildTargetClasses,
        buffers,
        buildTargets,
        clientConfig,
        userConfig,
        trees,
        folder,
      )
    val goSuperLensProvider = new SuperMethodCodeLens(
      buffers,
      userConfig,
      clientConfig,
      trees,
    )
    val worksheetCodeLens = new WorksheetCodeLens(clientConfig)

    new CodeLensProvider(
      codeLensProviders = List(
        runTestLensProvider,
        goSuperLensProvider,
        worksheetCodeLens,
        testProvider,
      ),
      semanticdbs,
      stacktraceAnalyzer,
    )
  }

  private val implementationProvider: ImplementationProvider =
    new ImplementationProvider(
      semanticdbs,
      folder,
      definitionIndex,
      buildTargets,
      buffers,
      definitionProvider,
      trees,
      scalaVersionSelector,
    )

  private val supermethods: Supermethods = new Supermethods(
    languageClient,
    definitionProvider,
    implementationProvider,
  )

  private val referencesProvider: ReferenceProvider = new ReferenceProvider(
    folder,
    semanticdbs,
    buffers,
    definitionProvider,
    remote,
    trees,
    buildTargets,
  )

  private val syntheticsDecorator: SyntheticsDecorationProvider =
    new SyntheticsDecorationProvider(
      folder,
      semanticdbs,
      buffers,
      languageClient,
      fingerprints,
      charset,
      focusedDocument,
      clientConfig,
      userConfig,
      trees,
    )

  private val semanticDBIndexer: SemanticdbIndexer = new SemanticdbIndexer(
    List(
      referencesProvider,
      implementationProvider,
      syntheticsDecorator,
      testProvider,
    ),
    buildTargets,
    folder,
  )

  private val formattingProvider: FormattingProvider = new FormattingProvider(
    folder,
    buffers,
    userConfig,
    languageClient,
    clientConfig,
    statusBar,
    clientConfig.icons,
    tables,
    buildTargets,
  )

  private val javaFormattingProvider: JavaFormattingProvider =
    new JavaFormattingProvider(
      buffers,
      userConfig,
      buildTargets,
    )

  private val callHierarchyProvider: CallHierarchyProvider =
    new CallHierarchyProvider(
      folder,
      semanticdbs,
      definitionProvider,
      referencesProvider,
      clientConfig.icons,
      () => compilers,
      trees,
      buildTargets,
      supermethods,
    )

  private val javaHighlightProvider: JavaDocumentHighlightProvider =
    new JavaDocumentHighlightProvider(
      definitionProvider,
      semanticdbs,
    )

  private val packageProvider: PackageProvider =
    new PackageProvider(
      buildTargets,
      trees,
      referencesProvider,
      buffers,
      definitionProvider,
    )

  private val newFileProvider: NewFileProvider = new NewFileProvider(
    folder,
    languageClient,
    packageProvider,
    focusedDocument,
    scalaVersionSelector,
  )

  private val symbolSearch: MetalsSymbolSearch = new MetalsSymbolSearch(
    symbolDocs,
    workspaceSymbols,
    definitionProvider,
  )

  private val compilers: Compilers = register(
    new Compilers(
      folder,
      clientConfig,
      userConfig,
      buildTargets,
      buffers,
      symbolSearch,
      embedded,
      statusBar,
      sh,
      initializeParams,
      () => excludedPackageHandler,
      scalaVersionSelector,
      trees,
      mtagsResolver,
      sourceMapper,
    )
  )

  private val renameProvider: RenameProvider = new RenameProvider(
    referencesProvider,
    implementationProvider,
    definitionProvider,
    folder,
    languageClient,
    buffers,
    compilations,
    compilers,
    clientConfig,
    trees,
  )

  private val debugProvider: DebugProvider = register(
    new DebugProvider(
      folder,
      buildTargets,
      buildTargetClasses,
      compilations,
      languageClient,
      buildClient,
      definitionIndex,
      stacktraceAnalyzer,
      clientConfig,
      semanticdbs,
      compilers,
      statusBar,
      sourceMapper,
      userConfig,
    )
  )

  private val scalafixProvider: ScalafixProvider = ScalafixProvider(
    buffers,
    userConfig,
    folder,
    statusBar,
    compilations,
    languageClient,
    buildTargets,
    buildClient,
    interactiveSemanticdbs,
  )

  private val codeActionProvider: CodeActionProvider = new CodeActionProvider(
    compilers,
    buffers,
    buildTargets,
    scalafixProvider,
    trees,
    diagnostics,
    languageClient,
  )

  private val doctor: Doctor = new Doctor(
    folder,
    buildTargets,
    diagnostics,
    languageClient,
    () => bspSession,
    () => bspConnector.resolve(),
    () => httpServer,
    tables,
    clientConfig,
    mtagsResolver,
    () => userConfig().javaHome,
    maybeJdkVersion,
  )

  val gitHubIssueFolderInfo = new GitHubIssueFolderInfo(
    () => tables.buildTool.selectedBuildTool(),
    buildTargets,
    () => bspSession,
    () => bspConnector.resolve(),
    buildTools,
  )

  private val fileDecoderProvider: FileDecoderProvider =
    new FileDecoderProvider(
      folder,
      compilers,
      buildTargets,
      userConfig,
      shellRunner,
      fileSystemSemanticdbs,
      interactiveSemanticdbs,
      languageClient,
      clientConfig,
      new ClassFinder(trees),
    )

  private val workspaceReload: WorkspaceReload = new WorkspaceReload(
    folder,
    languageClient,
    tables,
  )

  private val buildToolSelector: BuildToolSelector = new BuildToolSelector(
    languageClient,
    tables,
  )

  def loadedPresentationCompilerCount(): Int =
    compilers.loadedPresentationCompilerCount()

  var httpServer: Option[MetalsHttpServer] = None

  val treeView =
    new FolderTreeViewProvider(
      Folder(folder, folderVisibleName),
      buildTargets,
      () => buildClient.ongoingCompilations(),
      definitionIndex,
      id => compilations.compileTarget(id),
      () => bspSession.map(_.mainConnectionIsBloop).getOrElse(false),
      clientConfig.initialConfig.statistics,
    )

  val worksheetProvider: WorksheetProvider = {
    val worksheetPublisher =
      if (clientConfig.isDecorationProvider)
        new DecorationWorksheetPublisher(
          clientConfig.isInlineDecorationProvider()
        )
      else
        new WorkspaceEditWorksheetPublisher(buffers, trees)

    register(
      new WorksheetProvider(
        folder,
        buffers,
        buildTargets,
        languageClient,
        userConfig,
        statusBar,
        diagnostics,
        embedded,
        worksheetPublisher,
        compilers,
        compilations,
        scalaVersionSelector,
      )
    )
  }

  private val popupChoiceReset: PopupChoiceReset = new PopupChoiceReset(
    folder,
    tables,
    languageClient,
    doctor,
    () => slowConnectToBuildServer(forceImport = true),
    bspConnector,
    () => quickConnectToBuildServer(),
  )

  private val findTextInJars: FindTextInDependencyJars =
    new FindTextInDependencyJars(
      buildTargets,
      () => folder,
      languageClient,
      saveJarFileToDisk = !clientConfig.isVirtualDocumentSupported(),
    )

  private val ammonite: Ammonite = register {
    val amm = new Ammonite(
      buffers,
      compilers,
      compilations,
      statusBar,
      diagnostics,
      tables,
      languageClient,
      buildClient,
      userConfig,
      () => indexer.profiledIndexWorkspace(() => ()),
      () => folder,
      focusedDocument,
      clientConfig.initialConfig,
      scalaVersionSelector,
      parseTreesAndPublishDiags,
    )
    buildTargets.addData(amm.buildTargetsData)
    amm
  }

  def parseTreesAndPublishDiags(paths: Seq[AbsolutePath]): Future[Unit] = {
    Future
      .traverse(paths.distinct) { path =>
        if (path.isScalaFilename && buffers.contains(path)) {
          Future(diagnostics.onSyntaxError(path, trees.didChange(path)))
        } else {
          Future.successful(())
        }
      }
      .ignoreValue
  }

  def register[T <: Cancelable](cancelable: T): T = {
    cancelables.add(cancelable)
    cancelable
  }

  def loadFingerPrints(): Unit = {
    // load fingerprints from last execution
    fingerprints.addAll(tables.fingerprints.load())
  }

  def allActionCommandsIds = codeActionProvider.allActionCommandsIds

  def executeCodeActionCommand(
      params: l.ExecuteCommandParams,
      token: CancelToken,
  ): Future[Unit] = codeActionProvider.executeCommands(params, token)

  def registerNiceToHaveFilePatterns(): Unit = {
    for {
      params <- Option(initializeParams)
      capabilities <- Option(params.getCapabilities)
      workspace <- Option(capabilities.getWorkspace)
      didChangeWatchedFiles <- Option(workspace.getDidChangeWatchedFiles)
      if didChangeWatchedFiles.getDynamicRegistration
    } yield {
      languageClient.registerCapability(
        new RegistrationParams(
          List(
            new Registration(
              "1",
              "workspace/didChangeWatchedFiles",
              clientConfig.globSyntax.registrationOptions(
                this.folder
              ),
            )
          ).asJava
        )
      )
    }
  }

  private def startHttpServer(workspaceLspServer: WorkspaceLspService): Unit = {
    if (clientConfig.isHttpEnabled) {
      val host = "localhost"
      val port = 5031
      var url = s"http://$host:$port"
      var render: () => String = () => ""
      var completeCommand: HttpServerExchange => Unit = (_) => ()
      val server = register(
        MetalsHttpServer(
          host,
          port,
          () => render(),
          e => completeCommand(e),
          () => doctor.problemsHtmlPage(url),
          (uri) => fileDecoderProvider.getTastyForURI(uri),
          workspaceLspServer,
        )
      )
      httpServer = Some(server)
      val newClient = new MetalsHttpClient(
        folder,
        () => url,
        languageClient.underlying,
        () => server.reload(),
        clientConfig.icons,
        time,
        sh,
        clientConfig,
      )
      render = () => newClient.renderHtml
      completeCommand = e => newClient.completeCommand(e)
      languageClient.underlying = newClient
      server.start()
      url = server.address
    }
  }

  val isInitialized = new AtomicBoolean(false)

  def connectTables(): Connection = tables.connect()

  def initialized(server: WorkspaceLspService): Future[Unit] =
    Future
      .sequence(
        List[Future[Unit]](
          quickConnectToBuildServer().ignoreValue,
          slowConnectToBuildServer(forceImport = false).ignoreValue,
          Future(workspaceSymbols.indexClasspath()),
          Future(startHttpServer(server)),
          Future(formattingProvider.load()),
        )
      )
      .ignoreValue

  def onShutdown(): Unit = {
    tables.fingerprints.save(fingerprints.getAllFingerprints())
    cancel()
  }

  def onUserConfigUpdate(old: UserConfiguration): Future[Unit] = {
    if (userConfig().excludedPackages != old.excludedPackages) {
      excludedPackageHandler = ExcludedPackagesHandler.fromUserConfiguration(
        userConfig().excludedPackages.getOrElse(Nil)
      )
      workspaceSymbols.indexClasspath()
    }

    userConfig().fallbackScalaVersion.foreach { version =>
      if (!ScalaVersions.isSupportedAtReleaseMomentScalaVersion(version)) {
        val params =
          Messages.UnsupportedScalaVersion.fallbackScalaVersionParams(
            version
          )
        languageClient.showMessage(params)
      }
    }

    if (userConfig().symbolPrefixes != old.symbolPrefixes) {
      compilers.restartAll()
    }

    val resetDecorations =
      if (
        userConfig().showImplicitArguments != old.showImplicitArguments ||
        userConfig().showImplicitConversionsAndClasses != old.showImplicitConversionsAndClasses ||
        userConfig().showInferredType != old.showInferredType
      ) {
        buildServerPromise.future.flatMap { _ =>
          syntheticsDecorator.refresh()
        }
      } else {
        Future.successful(())
      }

    val restartBuildServer = bspSession
      .map { session =>
        if (session.main.isBloop) {
          bloopServers
            .ensureDesiredVersion(
              userConfig().currentBloopVersion,
              session.version,
              userConfig().bloopVersion.nonEmpty,
              old.bloopVersion.isDefined,
              () => autoConnectToBuildServer,
            )
            .flatMap { _ =>
              bloopServers.ensureDesiredJvmSettings(
                userConfig().bloopJvmProperties,
                userConfig().javaHome,
                () => autoConnectToBuildServer(),
              )
            }
        } else if (
          userConfig().ammoniteJvmProperties != old.ammoniteJvmProperties && buildTargets.allBuildTargetIds
            .exists(Ammonite.isAmmBuildTarget)
        ) {
          languageClient
            .showMessageRequest(Messages.AmmoniteJvmParametersChange.params())
            .asScala
            .flatMap {
              case item
                  if item == Messages.AmmoniteJvmParametersChange.restart =>
                ammonite.reload()
              case _ =>
                Future.successful(())
            }
        } else {
          Future.successful(())
        }
      }
      .getOrElse(Future.successful(()))
    Future.sequence(List(restartBuildServer, resetDecorations)).map(_ => ())
  }

  override def didOpen(
      params: DidOpenTextDocumentParams
  ): CompletableFuture[Unit] = {
    val path = params.getTextDocument.getUri.toAbsolutePath
    // In some cases like peeking definition didOpen might be followed up by close
    // and we would lose the notion of the focused document
    recentlyOpenedFiles.add(path)

    // Update md5 fingerprint from file contents on disk
    fingerprints.add(path, FileIO.slurp(path, charset))
    // Update in-memory buffer contents from LSP client
    buffers.put(path, params.getTextDocument.getText)

    packageProvider
      .workspaceEdit(path)
      .map(new ApplyWorkspaceEditParams(_))
      .foreach(languageClient.applyEdit)

    /**
     * Trigger compilation in preparation for definition requests for dependency
     * sources and standalone files, but wait for build tool information, so
     * that we don't try to generate it for project files
     */
    val interactive = buildServerPromise.future.map { _ =>
      interactiveSemanticdbs.textDocument(path)
    }
    // We need both parser and semanticdb for synthetic decorations
    val publishSynthetics = for {
      _ <- Future.sequence(List(parseTrees(path), interactive))
      _ <- Future.sequence(
        List(
          syntheticsDecorator.publishSynthetics(path),
          testProvider.didOpen(path),
        )
      )
    } yield ()

    if (path.isDependencySource(folder)) {
      CancelTokens { _ =>
        // publish diagnostics
        interactiveSemanticdbs.didFocus(path)
        ()
      }
    } else {
      buildServerPromise.future.flatMap { _ =>
        def load(): Future[Unit] = {
          val compileAndLoad =
            Future.sequence(
              List(
                compilers.load(List(path)),
                compilations.compileFile(path),
              )
            )
          Future
            .sequence(
              List(
                compileAndLoad,
                publishSynthetics,
              )
            )
            .ignoreValue
        }
        maybeImportScript(path).getOrElse(load())
      }.asJava
    }
  }

  def didFocus(
      uri: String
  ): CompletableFuture[DidFocusResult.Value] = {
    val path = uri.toAbsolutePath
    buildTargets
      .inverseSources(path)
      .foreach(focusedDocumentBuildTarget.set)
    // unpublish diagnostic for dependencies
    interactiveSemanticdbs.didFocus(path)
    // Don't trigger compilation on didFocus events under cascade compilation
    // because save events already trigger compile in inverse dependencies.
    if (path.isDependencySource(folder)) {
      syntheticsDecorator.publishSynthetics(path)
      CompletableFuture.completedFuture(DidFocusResult.NoBuildTarget)
    } else if (recentlyOpenedFiles.isRecentlyActive(path)) {
      CompletableFuture.completedFuture(DidFocusResult.RecentlyActive)
    } else {
      syntheticsDecorator.publishSynthetics(path)
      worksheetProvider.onDidFocus(path)
      buildTargets.inverseSources(path) match {
        case Some(target) =>
          val isAffectedByCurrentCompilation =
            path.isWorksheet ||
              buildTargets.isInverseDependency(
                target,
                compilations.currentlyCompiling.toList,
              )

          def isAffectedByLastCompilation: Boolean =
            !compilations.wasPreviouslyCompiled(target) &&
              buildTargets.isInverseDependency(
                target,
                compilations.previouslyCompiled.toList,
              )

          val needsCompile =
            isAffectedByCurrentCompilation || isAffectedByLastCompilation
          if (needsCompile) {
            compilations
              .compileFile(path)
              .map(_ => DidFocusResult.Compiled)
              .asJava
          } else {
            CompletableFuture.completedFuture(
              DidFocusResult.AlreadyCompiled
            )
          }
        case None =>
          CompletableFuture.completedFuture(DidFocusResult.NoBuildTarget)
      }
    }
  }

  def pause(): Unit = pauseables.pause()

  def unpause(): Unit = pauseables.unpause()

  override def didChange(
      params: DidChangeTextDocumentParams
  ): CompletableFuture[Unit] =
    params.getContentChanges.asScala.headOption match {
      case None => CompletableFuture.completedFuture(())
      case Some(change) =>
        val path = params.getTextDocument.getUri.toAbsolutePath
        buffers.put(path, change.getText)
        diagnostics.didChange(path)
        parseTrees(path)
          .flatMap { _ => syntheticsDecorator.publishSynthetics(path) }
          .ignoreValue
          .asJava
    }

  override def didClose(params: DidCloseTextDocumentParams): Unit = {
    val path = params.getTextDocument.getUri.toAbsolutePath
    buffers.remove(path)
    compilers.didClose(path)
    trees.didClose(path)
    diagnostics.onClose(path)
  }

  override def didSave(
      params: DidSaveTextDocumentParams
  ): CompletableFuture[Unit] = {
    val path = params.getTextDocument.getUri.toAbsolutePath
    savedFiles.add(path)
    // read file from disk, we only remove files from buffers on didClose.
    buffers.put(path, path.toInput.text)
    Future
      .sequence(
        List(
          renameProvider.runSave(),
          parseTrees(path),
          onChange(List(path)),
        ) ++ // if we fixed the script, we might need to retry connection
          maybeImportScript(
            path
          )
      )
      .ignoreValue
      .asJava
  }

  private def didCompileTarget(report: CompileReport): Unit = {
    if (!isReliableFileWatcher) {
      // NOTE(olafur) this step is exclusively used when running tests on
      // non-Linux computers to avoid flaky failures caused by delayed file
      // watching notifications. The SemanticDB indexer depends on file watching
      // notifications to pick up `*.semanticdb` file updates and there's no
      // reliable way to await until those notifications appear.
      for {
        targetroot <- buildTargets.targetRoots(report.getTarget)
        semanticdb = targetroot.resolve(Directories.semanticdb)
        generatedFile <- semanticdb.listRecursive
      } {
        val event = FileWatcherEvent.createOrModify(generatedFile.toNIO)
        didChangeWatchedFiles(event).get()
      }
    }
  }

  def didChangeWatchedFiles(
      paths: List[AbsolutePath]
  ): Future[Unit] = {
    val importantPath =
      paths
        .filterNot(path =>
          savedFiles.isRecentlyActive(path) || path.isDirectory
        ) // de-duplicate didSave events.
        .toSeq
    onChange(importantPath)
  }

  /**
   * This filter is an optimization and it is closely related to which files are
   * processed in [[didChangeWatchedFiles]]
   */
  private def fileWatchFilter(path: Path): Boolean = {
    val abs = AbsolutePath(path)
    abs.isScalaOrJava || abs.isSemanticdb || abs.isBuild ||
    abs.isInBspDirectory(folder)
  }

  /**
   * Callback that is executed on a file change event by the file watcher.
   *
   * Note that if you are adding processing of another kind of a file, be sure
   * to include it in the [[fileWatchFilter]]
   *
   * This method is run synchronously in the FileWatcher, so it should not do
   * anything expensive on the main thread
   */
  private def didChangeWatchedFiles(
      event: FileWatcherEvent
  ): CompletableFuture[Unit] = {
    val path = AbsolutePath(event.path)
    val isScalaOrJava = path.isScalaOrJava

    event.eventType match {
      case EventType.CreateOrModify
          if path.isInBspDirectory(folder) && path.extension == "json" =>
        scribe.info(s"Detected new build tool in $path")
        quickConnectToBuildServer()
      case _ =>
    }
    if (isScalaOrJava && event.eventType == EventType.Delete) {
      onDelete(path).asJava
    } else if (
      isScalaOrJava &&
      !path.isDirectory &&
      !savedFiles.isRecentlyActive(path) &&
      !buffers.contains(path)
    ) {
      event.eventType match {
        case EventType.CreateOrModify =>
          buildTargets.onCreate(path)
        case _ =>
      }
      onChange(List(path)).asJava
    } else if (path.isSemanticdb) {
      val semanticdbPath = SemanticdbPath(path)
      Future {
        event.eventType match {
          case EventType.Delete =>
            semanticDBIndexer.onDelete(semanticdbPath)
          case EventType.CreateOrModify =>
            semanticDBIndexer.onChange(semanticdbPath)
          case EventType.Overflow =>
            semanticDBIndexer.onOverflow(semanticdbPath)
        }
      }.asJava
    } else if (path.isBuild) {
      onBuildChanged(List(path)).ignoreValue.asJava
    } else {
      CompletableFuture.completedFuture(())
    }
  }

  private def onChange(paths: Seq[AbsolutePath]): Future[Unit] = {
    paths.foreach { path =>
      fingerprints.add(path, FileIO.slurp(path, charset))
    }
    Future
      .sequence(
        List(
          Future(indexer.reindexWorkspaceSources(paths)),
          compilations.compileFiles(paths),
          onBuildChanged(paths).ignoreValue,
        ) ++ paths.map(f => Future(interactiveSemanticdbs.textDocument(f)))
      )
      .ignoreValue
  }

  private def onDelete(path: AbsolutePath): Future[Unit] = {
    Future
      .sequence(
        List(
          compilations.compileFiles(List(path)),
          Future {
            diagnostics.didDelete(path)
            testProvider.onFileDelete(path)
          },
        )
      )
      .ignoreValue
  }

  override def definition(
      position: TextDocumentPositionParams
  ): CompletableFuture[util.List[Location]] =
    CancelTokens.future { token =>
      definitionOrReferences(position, token).map(_.locations)
    }

  override def typeDefinition(
      position: TextDocumentPositionParams
  ): CompletableFuture[util.List[Location]] =
    CancelTokens.future { token =>
      compilers.typeDefinition(position, token).map(_.locations)
    }

  override def implementation(
      position: TextDocumentPositionParams
  ): CompletableFuture[util.List[Location]] =
    CancelTokens.future { _ =>
      implementationProvider.implementations(position).map(_.asJava)
    }

  override def hover(params: HoverExtParams): CompletableFuture[Hover] = {
    CancelTokens.future { token =>
      compilers
        .hover(params, token)
        .map { hover =>
          syntheticsDecorator.addSyntheticsHover(params, hover.map(_.toLsp()))
        }
        .map(
          _.orElse {
            val path = params.textDocument.getUri.toAbsolutePath
            if (path.isWorksheet)
              worksheetProvider.hover(path, params.getPosition)
            else
              None
          }.orNull
        )
    }
  }

  override def documentHighlights(
      params: TextDocumentPositionParams
  ): CompletableFuture[util.List[DocumentHighlight]] = {
    if (params.getTextDocument.getUri.toAbsolutePath.isJava)
      CancelTokens { _ => javaHighlightProvider.documentHighlight(params) }
    else
      CancelTokens.future { token =>
        compilers.documentHighlight(params, token)
      }
  }

  override def documentSymbol(
      params: DocumentSymbolParams
  ): CompletableFuture[
    JEither[util.List[DocumentSymbol], util.List[SymbolInformation]]
  ] =
    CancelTokens { _ =>
      documentSymbolProvider
        .documentSymbols(params.getTextDocument().getUri().toAbsolutePath)
        .asJava
    }

  override def formatting(
      params: DocumentFormattingParams
  ): CompletableFuture[util.List[TextEdit]] =
    CancelTokens.future { token =>
      val path = params.getTextDocument.getUri.toAbsolutePath
      if (path.isJava)
        javaFormattingProvider.format(params)
      else
        formattingProvider.format(path, token)
    }

  override def onTypeFormatting(
      params: DocumentOnTypeFormattingParams
  ): CompletableFuture[util.List[TextEdit]] =
    CancelTokens { _ =>
      val path = params.getTextDocument.getUri.toAbsolutePath
      if (path.isJava)
        javaFormattingProvider.format()
      else
        onTypeFormattingProvider.format(params).asJava
    }

  override def rangeFormatting(
      params: DocumentRangeFormattingParams
  ): CompletableFuture[util.List[TextEdit]] =
    CancelTokens { _ =>
      val path = params.getTextDocument.getUri.toAbsolutePath
      if (path.isJava)
        javaFormattingProvider.format(params)
      else
        rangeFormattingProvider.format(params).asJava
    }

  override def prepareRename(
      params: TextDocumentPositionParams
  ): CompletableFuture[l.Range] =
    CancelTokens.future { token =>
      renameProvider.prepareRename(params, token).map(_.orNull)
    }

  override def rename(
      params: RenameParams
  ): CompletableFuture[WorkspaceEdit] =
    CancelTokens.future { token =>
      renameProvider.rename(params, token)
    }

  override def references(
      params: ReferenceParams
  ): CompletableFuture[util.List[Location]] =
    CancelTokens { _ => referencesResult(params).flatMap(_.locations).asJava }

  // Triggers a cascade compilation and tries to find new references to a given symbol.
  // It's not possible to stream reference results so if we find new symbols we notify the
  // user to run references again to see updated results.
  private def compileAndLookForNewReferences(
      params: ReferenceParams,
      result: List[ReferencesResult],
  ): Unit = {
    val path = params.getTextDocument.getUri.toAbsolutePath
    val old = path.toInputFromBuffers(buffers)
    compilations.cascadeCompileFiles(Seq(path)).foreach { _ =>
      val newBuffer = path.toInputFromBuffers(buffers)
      val newParams: Option[ReferenceParams] =
        if (newBuffer.text == old.text) Some(params)
        else {
          val edit = TokenEditDistance(old, newBuffer, trees)
          edit
            .toRevised(
              params.getPosition.getLine,
              params.getPosition.getCharacter,
            )
            .foldResult(
              pos => {
                params.getPosition.setLine(pos.startLine)
                params.getPosition.setCharacter(pos.startColumn)
                Some(params)
              },
              () => Some(params),
              () => None,
            )
        }
      newParams match {
        case None =>
        case Some(p) =>
          val newResult = referencesProvider.references(p)
          val diff = newResult
            .flatMap(_.locations)
            .length - result.flatMap(_.locations).length
          val diffSyms: Set[String] =
            newResult.map(_.symbol).toSet -- result.map(_.symbol).toSet
          if (diffSyms.nonEmpty && diff > 0) {
            import scala.meta.internal.semanticdb.Scala._
            val names =
              diffSyms.map(sym => s"'${sym.desc.name.value}'").mkString(" and ")
            val message =
              s"Found new symbol references for $names, try running again."
            scribe.info(message)
            statusBar
              .addMessage(clientConfig.icons.info + message)
          }
      }
    }
  }

  def referencesResult(params: ReferenceParams): List[ReferencesResult] = {
    val timer = new Timer(time)
    val results: List[ReferencesResult] = referencesProvider.references(params)
    if (clientConfig.initialConfig.statistics.isReferences) {
      if (results.forall(_.symbol.isEmpty)) {
        scribe.info(s"time: found 0 references in $timer")
      } else {
        scribe.info(
          s"time: found ${results.flatMap(_.locations).length} references to symbol '${results
              .map(_.symbol)
              .mkString("and")}' in $timer"
        )
      }
    }
    if (results.nonEmpty) {
      compileAndLookForNewReferences(params, results)
    }
    results
  }

  override def semanticTokensFull(
      params: SemanticTokensParams
  ): CompletableFuture[SemanticTokens] = {
    CancelTokens.future { token =>
      compilers.semanticTokens(params, token).map { semanticTokens =>
        if (semanticTokens.getData().isEmpty()) null
        else semanticTokens
      }
    }
  }

  override def prepareCallHierarchy(
      params: CallHierarchyPrepareParams
  ): CompletableFuture[util.List[CallHierarchyItem]] =
    CancelTokens.future { token =>
      callHierarchyProvider.prepare(params, token).map(_.asJava)
    }

  override def callHierarchyIncomingCalls(
      params: CallHierarchyIncomingCallsParams
  ): CompletableFuture[util.List[CallHierarchyIncomingCall]] =
    CancelTokens.future { token =>
      callHierarchyProvider.incomingCalls(params, token).map(_.asJava)
    }

  override def callHierarchyOutgoingCalls(
      params: CallHierarchyOutgoingCallsParams
  ): CompletableFuture[util.List[CallHierarchyOutgoingCall]] =
    CancelTokens.future { token =>
      callHierarchyProvider.outgoingCalls(params, token).map(_.asJava)
    }

  override def completion(
      params: CompletionParams
  ): CompletableFuture[CompletionList] =
    CancelTokens.future { token => compilers.completions(params, token) }

  override def completionItemResolve(
      item: CompletionItem
  ): CompletableFuture[CompletionItem] =
    CancelTokens.future { token =>
      if (clientConfig.isCompletionItemResolve) {
        compilers.completionItemResolve(item)
      } else {
        Future.successful(item)
      }
    }

  override def signatureHelp(
      params: TextDocumentPositionParams
  ): CompletableFuture[SignatureHelp] =
    CancelTokens.future { token =>
      compilers.signatureHelp(params, token)
    }

  override def codeAction(
      params: CodeActionParams
  ): CompletableFuture[util.List[l.CodeAction]] =
    CancelTokens.future { token =>
      codeActionProvider.codeActions(params, token).map(_.asJava)
    }

  override def codeLens(
      params: CodeLensParams
  ): CompletableFuture[util.List[CodeLens]] =
    CancelTokens { _ =>
      timerProvider.timedThunk(
        "code lens generation",
        thresholdMillis = 1.second.toMillis,
      ) {
        val path = params.getTextDocument.getUri.toAbsolutePath
        codeLensProvider.findLenses(path).toList.asJava
      }
    }

  override def foldingRange(
      params: FoldingRangeRequestParams
  ): CompletableFuture[util.List[FoldingRange]] = {
    CancelTokens.future { token =>
      val path = params.getTextDocument().getUri().toAbsolutePath
      if (path.isScala)
        parseTrees.currentFuture.map(_ =>
          foldingRangeProvider.getRangedForScala(path)
        )
      else
        Future {
          foldingRangeProvider.getRangedForJava(path)
        }
    }
  }

  override def selectionRange(
      params: SelectionRangeParams
  ): CompletableFuture[util.List[SelectionRange]] = {
    CancelTokens.future { token =>
      compilers.selectionRange(params, token)
    }
  }

  def workspaceSymbol(
      params: WorkspaceSymbolParams,
      token: CancelToken,
  ): Future[List[SymbolInformation]] =
    indexingPromise.future.map { _ =>
      val timer = new Timer(time)
      val result = workspaceSymbols.search(params.getQuery, token).toList
      if (clientConfig.initialConfig.statistics.isWorkspaceSymbol) {
        scribe.info(
          s"time: found ${result.length} results for query '${params.getQuery}' in $timer"
        )
      }
      result
    }

  def workspaceSymbol(query: String): Seq[SymbolInformation] = {
    workspaceSymbols.search(query)
  }

  def indexSources(): Future[Unit] = Future {
    indexer.indexWorkspaceSources(buildTargets.allWritableData)
  }

  def shutDownBloop(): Boolean = bloopServers.shutdownServer()

  def isBloop(): Boolean = bspSession.exists(_.main.isBloop)

  def decodeFile(uri: String): Future[DecoderResponse] =
    fileDecoderProvider.decodedFileContents(uri)

  def discoverTestSuites(uri: String): Future[util.List[BuildTargetUpdate]] =
    Future {
      testProvider.discoverTests(Option(uri).map(_.toAbsolutePath))
    }

  def discoverMainClasses(
      unresolvedParams: DebugDiscoveryParams
  ): Future[b.DebugSessionParams] =
    debugProvider.runCommandDiscovery(unresolvedParams)

  def runScalafix(uri: String): Future[ApplyWorkspaceEditResponse] =
    scalafixProvider
      .runAllRules(
        uri.toAbsolutePath
      )
      .flatMap { edits =>
        languageClient
          .applyEdit(
            new l.ApplyWorkspaceEditParams(
              new l.WorkspaceEdit(Map(uri -> edits.asJava).asJava)
            )
          )
          .asScala
      }

  def chooseClass(
      uri: String,
      granurality: ClassFinderGranularity,
  ): Future[DecoderResponse] =
    fileDecoderProvider.chooseClassFromFile(
      uri.toAbsolutePath,
      granurality,
    )

  def cascadeCompile(): Future[Unit] =
    compilations.cascadeCompileFiles(buffers.open.toSeq)

  def cleanCompile(): Future[Unit] = compilations.recompileAll()

  def cancelCompile(): Future[Unit] = Future {
    compilations.cancel()
    scribe.info("compilation cancelled")
  }

  def restartCompiler(): Future[Unit] = Future { compilers.restartAll() }

  def runDoctor(): Future[Unit] =
    Future {
      doctor.onVisibilityDidChange(true)
      doctor.executeRunDoctor()
    }

  def getLocationForSymbol(symbol: String): Option[Location] =
    definitionProvider
      .fromSymbol(symbol, focusedDocument())
      .asScala
      .headOption

  def gotoSupermethod(
      textDocumentPositionParams: TextDocumentPositionParams
  ): CompletableFuture[Object] =
    Future {
      val command =
        supermethods.getGoToSuperMethodCommand(textDocumentPositionParams)
      command.foreach(languageClient.metalsExecuteClientCommand)
      scribe.debug(s"Executing GoToSuperMethod ${command}")
    }.asJavaObject

  def superMethodHierarchy(
      textDocumentPositionParams: TextDocumentPositionParams
  ): CompletableFuture[Object] =
    supermethods
      .jumpToSelectedSuperMethod(textDocumentPositionParams)
      .asJavaObject

  def resetNotifications(): Future[Unit] = Future {
    tables.dismissedNotifications.resetAll()
  }

  def createFile(
      directoryURI: Option[String],
      name: Option[String],
      fileType: Option[String],
      isScala: Boolean,
  ): CompletableFuture[Object] =
    newFileProvider
      .handleFileCreation(directoryURI.map(new URI(_)), name, fileType, isScala)
      .asJavaObject

  def startScalaCli(path: AbsolutePath): Future[Unit] = {
    val scalaCliPath = scalaCliDirOrFile(path)
    if (scalaCli.loaded(scalaCliPath)) Future.unit
    else scalaCli.start(scalaCliPath)
  }

  def stopScalaCli(): Future[Unit] = scalaCli.stop()

  def copyWorksheetOutput(
      worksheetPath: AbsolutePath
  ): CompletableFuture[Object] = {
    val output = worksheetProvider.copyWorksheetOutput(worksheetPath)
    if (output.nonEmpty) {
      Future(output).asJavaObject
    } else {
      languageClient.showMessage(Messages.Worksheets.unableToExport)
      Future.successful(()).asJavaObject
    }
  }

  def ammoniteStart(): Future[Unit] = ammonite.start()
  def ammoniteStop(): Future[Unit] = ammonite.stop()

  def switchBspServer(): Future[Unit] =
    for {
      isSwitched <- bspConnector.switchBuildServer(
        folder,
        () => slowConnectToBuildServer(forceImport = true),
      )
      _ <- {
        if (isSwitched) quickConnectToBuildServer()
        else Future.successful(())
      }
    } yield ()

  def resetPopupChoice(value: String): Future[Unit] =
    popupChoiceReset.reset(value)

  def interactivePopupChoiceReset(): Future[Unit] =
    popupChoiceReset.interactiveReset()

  def analyzeStackTrace(content: String): Option[ExecuteCommandParams] =
    stacktraceAnalyzer.analyzeCommand(content)

  def debugDiscovery(params: DebugDiscoveryParams): CompletableFuture[Object] =
    debugProvider
      .debugDiscovery(params)
      .flatMap(debugProvider.asSession)
      .asJavaObject

  def findBuildTargetByDisplayName(target: String): Option[b.BuildTarget] =
    buildTargets.findByDisplayName(target)

  def createDebugSession(
      target: b.BuildTargetIdentifier
  ): Future[DebugSession] =
    debugProvider.createDebugSession(target).flatMap(debugProvider.asSession)

  def findTestClassAndItsBuildTarget(
      params: DebugUnresolvedTestClassParams
  ): Future[List[(String, b.BuildTarget)]] =
    debugProvider.findTestClassAndItsBuildTarget(params)

  def startTestSuiteForResolved(
      targets: List[(String, b.BuildTarget)],
      params: DebugUnresolvedTestClassParams,
  ): Future[DebugSession] = debugProvider
    .buildTestClassParams(targets, params)
    .flatMap(debugProvider.asSession)

  def findMainClassAndItsBuildTarget(
      params: DebugUnresolvedMainClassParams
  ): Future[List[(b.ScalaMainClass, b.BuildTarget)]] =
    debugProvider.findMainClassAndItsBuildTarget(params)

  def startMainClass(
      foundClasses: List[(b.ScalaMainClass, b.BuildTarget)],
      params: DebugUnresolvedMainClassParams,
  ): Future[DebugSession] = debugProvider
    .buildMainClassParams(foundClasses, params)
    .flatMap(debugProvider.asSession)

  def supportsBuildTarget(
      target: b.BuildTargetIdentifier
  ): Option[b.BuildTarget] = buildTargets.info(target)

  def startTestSuite(
      target: b.BuildTarget,
      params: ScalaTestSuitesDebugRequest,
  ): Future[DebugSession] = debugProvider
    .startTestSuite(target, params)
    .flatMap(debugProvider.asSession)

  def startDebugProvider(params: b.DebugSessionParams): Future[DebugSession] =
    debugProvider
      .ensureNoWorkspaceErrors(params.getTargets.asScala.toSeq)
      .flatMap(_ => debugProvider.asSession(params))

  def willRenameFile(
      oldPath: AbsolutePath,
      newPath: AbsolutePath,
  ): Future[WorkspaceEdit] =
    packageProvider.willMovePath(oldPath, newPath)

  def doctorVisibilityDidChange(
      params: DoctorVisibilityDidChangeParams
  ): Future[Unit] =
    Future {
      doctor.onVisibilityDidChange(params.visible)
    }

  def findTextInDependencyJars(
      params: FindTextInDependencyJarsRequest
  ): Future[List[Location]] = findTextInJars.find(params)

  def generateBspConfig(): Future[Unit] = {
    val servers: List[BuildServerProvider] =
      buildTools.loadSupported().collect {
        case buildTool: BuildServerProvider => buildTool
      }

    def ensureAndConnect(
        buildTool: BuildServerProvider,
        status: BspConfigGenerationStatus,
    ): Unit =
      status match {
        case Generated =>
          tables.buildServers.chooseServer(buildTool.getBuildServerName)
          quickConnectToBuildServer().ignoreValue
        case Cancelled => ()
        case Failed(exit) =>
          exit match {
            case Left(exitCode) =>
              scribe.error(
                s"Create of .bsp failed with exit code: $exitCode"
              )
              languageClient.showMessage(
                Messages.BspProvider.genericUnableToCreateConfig
              )
            case Right(message) =>
              languageClient.showMessage(
                Messages.BspProvider.unableToCreateConfigFromMessage(
                  message
                )
              )
          }
      }

    (servers match {
      case Nil =>
        scribe.warn(Messages.BspProvider.noBuildToolFound.toString())
        languageClient.showMessage(Messages.BspProvider.noBuildToolFound)
        Future.successful(())
      case buildTool :: Nil =>
        buildTool
          .generateBspConfig(
            folder,
            args =>
              bspConfigGenerator.runUnconditionally(
                buildTool,
                args,
              ),
          )
          .map(status => ensureAndConnect(buildTool, status))
      case buildTools =>
        bspConfigGenerator
          .chooseAndGenerate(buildTools)
          .map {
            case (
                  buildTool: BuildServerProvider,
                  status: BspConfigGenerationStatus,
                ) =>
              ensureAndConnect(buildTool, status)
          }
    })
  }

  private def supportedBuildTool(): Future[Option[BuildTool]] = {
    def isCompatibleVersion(buildTool: BuildTool) = {
      val isCompatibleVersion = SemVer.isCompatibleVersion(
        buildTool.minimumVersion,
        buildTool.version,
      )
      if (isCompatibleVersion) {
        Some(buildTool)
      } else {
        scribe.warn(s"Unsupported $buildTool version ${buildTool.version}")
        languageClient.showMessage(
          Messages.IncompatibleBuildToolVersion.params(buildTool)
        )
        None
      }
    }

    buildTools.loadSupported match {
      case Nil => {
        if (!buildTools.isAutoConnectable) {
          warnings.noBuildTool()
        }
        // wait for a bsp file to show up
        fileWatcher.start(Set(folder.resolve(".bsp")))
        Future(None)
      }
      case buildTool :: Nil => Future(isCompatibleVersion(buildTool))
      case buildTools =>
        for {
          Some(buildTool) <- buildToolSelector.checkForChosenBuildTool(
            buildTools
          )
        } yield isCompatibleVersion(buildTool)
    }
  }

  def slowConnectToBuildServer(
      forceImport: Boolean
  ): Future[BuildChange] =
    for {
      possibleBuildTool <- supportedBuildTool
      chosenBuildServer = tables.buildServers.selectedServer()
      isBloopOrEmpty = chosenBuildServer.isEmpty || chosenBuildServer.exists(
        _ == BloopServers.name
      )
      buildChange <- possibleBuildTool match {
        case Some(buildTool) =>
          buildTool.digest(folder) match {
            case None =>
              scribe.warn(s"Skipping build import, no checksum.")
              Future.successful(BuildChange.None)
            case Some(digest) if isBloopOrEmpty =>
              slowConnectToBloopServer(forceImport, buildTool, digest)
            case Some(digest) =>
              indexer.reloadWorkspaceAndIndex(
                forceImport,
                buildTool,
                digest,
                importBuild,
              )
          }
        case None =>
          Future.successful(BuildChange.None)
      }
    } yield buildChange

  private def slowConnectToBloopServer(
      forceImport: Boolean,
      buildTool: BuildTool,
      checksum: String,
  ): Future[BuildChange] =
    for {
      result <- {
        if (forceImport)
          bloopInstall.runUnconditionally(buildTool, isImportInProcess)
        else bloopInstall.runIfApproved(buildTool, checksum, isImportInProcess)
      }
      change <- {
        if (result.isInstalled) quickConnectToBuildServer()
        else if (result.isFailed) {
          if (buildTools.isAutoConnectable) {
            // TODO(olafur) try to connect but gracefully error
            languageClient.showMessage(
              Messages.ImportProjectPartiallyFailed
            )
            // Connect nevertheless, many build import failures are caused
            // by resolution errors in one weird module while other modules
            // exported successfully.
            quickConnectToBuildServer()
          } else {
            languageClient.showMessage(Messages.ImportProjectFailed)
            Future.successful(BuildChange.Failed)
          }
        } else {
          Future.successful(BuildChange.None)
        }
      }
    } yield change

  def quickConnectToBuildServer(): Future[BuildChange] = {
    val connected = if (!buildTools.isAutoConnectable) {
      scribe.warn("Build server is not auto-connectable.")
      Future.successful(BuildChange.None)
    } else {
      autoConnectToBuildServer()
    }

    connected.map { change =>
      buildServerPromise.trySuccess(())
      change
    }
  }

  private def maybeQuickConnectToBuildServer(
      params: b.DidChangeBuildTarget
  ): Unit = {
    val (ammoniteChanges, otherChanges) =
      params.getChanges.asScala.partition { change =>
        val connOpt = buildTargets.buildServerOf(change.getTarget)
        connOpt.nonEmpty && connOpt == ammonite.buildServer
      }
    val (scalaCliBuildChanges, otherChanges0) =
      otherChanges.partition { change =>
        val connOpt = buildTargets.buildServerOf(change.getTarget)
        connOpt.nonEmpty && connOpt == scalaCli.buildServer
      }

    if (ammoniteChanges.nonEmpty)
      ammonite.importBuild().onComplete {
        case Success(()) =>
        case Failure(exception) =>
          scribe.error("Error re-importing Ammonite build", exception)
      }

    if (scalaCliBuildChanges.nonEmpty)
      scalaCli
        .importBuild()
        .onComplete {
          case Success(()) =>
          case Failure(exception) =>
            scribe
              .error("Error re-importing Scala CLI build", exception)
        }

    if (otherChanges0.nonEmpty)
      quickConnectToBuildServer().onComplete {
        case Failure(e) =>
          scribe.warn("Error refreshing build", e)
        case Success(_) =>
          scribe.info("Refreshed build after change")
      }
  }

  def autoConnectToBuildServer(): Future[BuildChange] = {
    def compileAllOpenFiles: BuildChange => Future[BuildChange] = {
      case change if !change.isFailed =>
        Future
          .sequence(
            compilations
              .cascadeCompileFiles(buffers.open.toSeq)
              .ignoreValue ::
              compilers.load(buffers.open.toSeq) ::
              Nil
          )
          .map(_ => change)
      case other => Future.successful(other)
    }

    (for {
      _ <- disconnectOldBuildServer()
      maybeSession <- timerProvider.timed("Connected to build server", true) {
        bspConnector.connect(folder, userConfig())
      }
      result <- maybeSession match {
        case Some(session) =>
          val result = connectToNewBuildServer(session)
          session.mainConnection.onReconnection { newMainConn =>
            val updSession = session.copy(main = newMainConn)
            connectToNewBuildServer(updSession)
              .flatMap(compileAllOpenFiles)
              .ignoreValue
          }
          result
        case None =>
          Future.successful(BuildChange.None)
      }
      _ = initTreeView()
    } yield result)
      .recover { case NonFatal(e) =>
        disconnectOldBuildServer()
        val message =
          "Failed to connect with build server, no functionality will work."
        val details = " See logs for more details."
        languageClient.showMessage(
          new MessageParams(MessageType.Error, message + details)
        )
        scribe.error(message, e)
        BuildChange.Failed
      }
      .flatMap(compileAllOpenFiles)
  }

  def disconnectOldBuildServer(): Future[Unit] = {
    diagnostics.reset()
    bspSession.foreach(connection =>
      scribe.info(s"Disconnecting from ${connection.main.name} session...")
    )

    bspSession match {
      case None => Future.successful(())
      case Some(session) =>
        bspSession = None
        mainBuildTargetsData.resetConnections(List.empty)
        session.shutdown()
    }
  }

  private def importBuild(session: BspSession) = {
    compilers.cancel()
    val importedBuilds0 = timerProvider.timed("Imported build") {
      session.importBuilds()
    }
    for {
      bspBuilds <- statusBar.trackFuture("Importing build", importedBuilds0)
      _ = {
        val idToConnection = bspBuilds.flatMap { bspBuild =>
          val targets =
            bspBuild.build.workspaceBuildTargets.getTargets().asScala
          targets.map(t => (t.getId(), bspBuild.connection))
        }
        mainBuildTargetsData.resetConnections(idToConnection)
      }
    } yield ()
  }

  private def connectToNewBuildServer(
      session: BspSession
  ): Future[BuildChange] = {
    scribe.info(
      s"Connected to Build server: ${session.main.name} v${session.version}"
    )
    cancelables.add(session)
    bspSession = Some(session)
    for {
      _ <- importBuild(session)
      _ <- indexer.profiledIndexWorkspace(() => doctor.check())
      _ = if (session.main.isBloop) checkRunningBloopVersion(session.version)
    } yield {
      BuildChange.Reconnected
    }
  }

  val scalaCli: ScalaCli = register(
    new ScalaCli(
      () => compilers,
      compilations,
      () => statusBar,
      buffers,
      () => indexer.profiledIndexWorkspace(() => ()),
      () => diagnostics,
      tables,
      () => buildClient,
      languageClient,
      () => clientConfig.initialConfig,
      userConfig,
      parseTreesAndPublishDiags,
    )
  )
  buildTargets.addData(scalaCli.buildTargetsData)

  private val indexer = Indexer(
    () => workspaceReload,
    () => doctor,
    languageClient,
    () => bspSession,
    executionContext,
    tables,
    () => statusBar,
    timerProvider,
    () => scalafixProvider,
    indexingPromise,
    () =>
      Seq(
        Indexer.BuildTool(
          "main",
          mainBuildTargetsData,
          ImportedBuild.fromList(
            bspSession.map(_.lastImportedBuild).getOrElse(Nil)
          ),
        ),
        Indexer.BuildTool(
          "ammonite",
          ammonite.buildTargetsData,
          ammonite.lastImportedBuild,
        ),
        Indexer.BuildTool(
          "scala-cli",
          scalaCli.buildTargetsData,
          scalaCli.lastImportedBuild,
        ),
      ),
    clientConfig,
    definitionIndex,
    () => referencesProvider,
    () => workspaceSymbols,
    buildTargets,
    () => interactiveSemanticdbs,
    () => buildClient,
    () => semanticDBIndexer,
    () => treeView,
    () => worksheetProvider,
    () => symbolSearch,
    () => buildTools,
    () => formattingProvider,
    fileWatcher,
    focusedDocument,
    focusedDocumentBuildTarget,
    buildTargetClasses,
    userConfig,
    sh,
    symbolDocs,
    scalaVersionSelector,
    sourceMapper,
  )

  private def checkRunningBloopVersion(bspServerVersion: String) = {
    if (doctor.isUnsupportedBloopVersion()) {
      val notification = tables.dismissedNotifications.IncompatibleBloop
      if (!notification.isDismissed) {
        val messageParams = IncompatibleBloopVersion.params(
          bspServerVersion,
          BuildInfo.bloopVersion,
          isChangedInSettings = userConfig().bloopVersion != None,
        )
        languageClient.showMessageRequest(messageParams).asScala.foreach {
          case action if action == IncompatibleBloopVersion.shutdown =>
            bloopServers.shutdownServer()
            autoConnectToBuildServer()
          case action if action == IncompatibleBloopVersion.dismissForever =>
            notification.dismissForever()
          case _ =>
        }
      }
    }
  }

  private def onWorksheetChanged(
      paths: Seq[AbsolutePath]
  ): Future[Unit] = {
    paths
      .find { path =>
        if (clientConfig.isDidFocusProvider || focusedDocument().isDefined) {
          focusedDocument().contains(path) &&
          path.isWorksheet
        } else {
          path.isWorksheet
        }
      }
      .fold(Future.successful(()))(
        worksheetProvider.evaluateAndPublish(_, EmptyCancelToken)
      )
      .flatMap { _ =>
        // we need to refresh tokens for worksheets since dependencies could have been added
        languageClient.refreshSemanticTokens().asScala.map(_ => ())
      }
  }

  private def onBuildChangedUnbatched(
      paths: Seq[AbsolutePath]
  ): Future[BuildChange] = {
    val isBuildChange = paths.exists(buildTools.isBuildRelated(folder, _))
    if (isBuildChange) {
      slowConnectToBuildServer(forceImport = false)
    } else {
      Future.successful(BuildChange.None)
    }
  }

  /**
   * Returns the the definition location or reference locations of a symbol at a
   * given text document position. If the symbol represents the definition
   * itself, this method returns the reference locations, otherwise this returns
   * definition location. https://github.com/scalameta/metals/issues/755
   */
  def definitionOrReferences(
      positionParams: TextDocumentPositionParams,
      token: CancelToken = EmptyCancelToken,
      definitionOnly: Boolean = false,
  ): Future[DefinitionResult] = {
    val source = positionParams.getTextDocument.getUri.toAbsolutePath
    if (source.isScalaFilename || source.isJavaFilename) {
      val semanticDBDoc =
        semanticdbs.textDocument(source).documentIncludingStale
      (for {
        doc <- semanticDBDoc
        positionOccurrence = definitionProvider.positionOccurrence(
          source,
          positionParams.getPosition,
          doc,
        )
        occ <- positionOccurrence.occurrence
      } yield occ) match {
        case Some(occ) =>
          if (occ.role.isDefinition && !definitionOnly) {
            val refParams = new ReferenceParams(
              positionParams.getTextDocument(),
              positionParams.getPosition(),
              new ReferenceContext(false),
            )
            val results = referencesResult(refParams)
            if (results.flatMap(_.locations).isEmpty) {
              // Fallback again to the original behavior that returns
              // the definition location itself if no reference locations found,
              // for avoiding the confusing messages like "No definition found ..."
              definitionResult(positionParams, token)
            } else {
              Future.successful(
                DefinitionResult(
                  locations = results.flatMap(_.locations).asJava,
                  symbol = results.head.symbol,
                  definition = None,
                  semanticdb = None,
                )
              )
            }
          } else {
            definitionResult(positionParams, token)
          }
        case None =>
          // Even if it failed to retrieve the symbol occurrence from semanticdb,
          // try to find its definitions from presentation compiler.
          definitionResult(positionParams, token)
      }
    } else {
      // Ignore non-scala files.
      Future.successful(DefinitionResult.empty)
    }
  }

  /**
   * Returns textDocument/definition in addition to the resolved symbol.
   *
   * The resolved symbol is used for testing purposes only.
   */
  def definitionResult(
      position: TextDocumentPositionParams,
      token: CancelToken = EmptyCancelToken,
  ): Future[DefinitionResult] = {
    val source = position.getTextDocument.getUri.toAbsolutePath
    if (source.isScalaFilename || source.isJavaFilename) {
      val result =
        timerProvider.timedThunk(
          "definition",
          clientConfig.initialConfig.statistics.isDefinition,
        )(
          definitionProvider.definition(source, position, token)
        )
      result.onComplete {
        case Success(value) =>
          // Record what build target this dependency source (if any) was jumped from,
          // needed to know what classpath to compile the dependency source with.
          interactiveSemanticdbs.didDefinition(source, value)
        case _ =>
      }
      result
    } else {
      // Ignore non-scala files.
      Future.successful(DefinitionResult.empty)
    }
  }

  private def newSymbolIndex(): OnDemandSymbolIndex = {
    OnDemandSymbolIndex.empty(
      onError = {
        case e @ (_: ParseException | _: TokenizeException) =>
          scribe.error(e.toString)
        case e: IndexingExceptions.InvalidJarException =>
          scribe.warn(s"invalid jar: ${e.path}", e.underlying)
        case e: IndexingExceptions.PathIndexingException =>
          scribe.error(s"issues while parsing: ${e.path}", e.underlying)
        case e: IndexingExceptions.InvalidSymbolException =>
          reports.incognito.create(
            Report(
              "invalid-symbol",
              s"""Symbol: ${e.symbol}""".stripMargin,
              e,
            )
          )
          scribe.error(s"searching for `${e.symbol}` failed", e.underlying)
        case _: NoSuchFileException =>
        // only comes for badly configured jar with `/Users` path added.
        case NonFatal(e) =>
          scribe.error("unexpected error during source scanning", e)
      },
      toIndexSource = path => sourceMapper.mappedTo(path).getOrElse(path),
    )
  }

  private def isMillBuildSc(path: AbsolutePath): Boolean =
    path.toNIO.getFileName.toString == "build.sc" &&
      // for now, this only checks for build.sc, but this could be made more strict in the future
      // (require ./mill or ./.mill-version)
      buildTools.isMill

  /**
   * Returns the absolute path or directory that ScalaCLI imports as ScalaCLI
   * scripts. By default, ScalaCLI tries to import the entire directory as
   * ScalaCLI scripts. However, we have to ensure that there are no clashes with
   * other existing sourceItems see:
   * https://github.com/scalameta/metals/issues/4447
   *
   * @param path
   *   the absolute path of the ScalaCLI script to import
   */
  private def scalaCliDirOrFile(path: AbsolutePath): AbsolutePath = {
    val dir = path.parent
    val nioDir = dir.toNIO
    val conflictsWithMainBsp =
      buildTargets.sourceItems.filter(_.exists).exists { item =>
        val nioItem = item.toNIO
        nioDir.startsWith(nioItem) || nioItem.startsWith(nioDir)
      }

    if (conflictsWithMainBsp) path else dir
  }

  def maybeImportScript(path: AbsolutePath): Option[Future[Unit]] = {
    val scalaCliPath = scalaCliDirOrFile(path)
    if (
      !path.isAmmoniteScript ||
      !buildTargets.inverseSources(path).isEmpty ||
      ammonite.loaded(path) ||
      scalaCli.loaded(scalaCliPath) ||
      isMillBuildSc(path)
    )
      None
    else {
      def doImportScalaCli(): Future[Unit] =
        scalaCli
          .start(scalaCliPath)
          .map { _ =>
            languageClient.showMessage(
              Messages.ImportScalaScript.ImportedScalaCli
            )
          }
          .recover { e =>
            languageClient.showMessage(
              Messages.ImportScalaScript.ImportFailed(path.toString)
            )
            scribe.warn(s"Error importing Scala CLI project $scalaCliPath", e)
          }
      def doImportAmmonite(): Future[Unit] =
        ammonite
          .start(Some(path))
          .map { _ =>
            languageClient.showMessage(
              Messages.ImportScalaScript.ImportedAmmonite
            )
          }
          .recover { e =>
            languageClient.showMessage(
              Messages.ImportScalaScript.ImportFailed(path.toString)
            )
            scribe.warn(s"Error importing Ammonite script $path", e)
          }

      val autoImportAmmonite =
        tables.dismissedNotifications.AmmoniteImportAuto.isDismissed
      val autoImportScalaCli =
        tables.dismissedNotifications.ScalaCliImportAuto.isDismissed

      def askAutoImport(notification: DismissedNotifications#Notification) =
        languageClient
          .showMessageRequest(Messages.ImportAllScripts.params())
          .asScala
          .onComplete {
            case Failure(e) =>
              scribe.warn("Error requesting automatic Scala scripts import", e)
            case Success(null) =>
              scribe.debug("Automatic Scala scripts import cancelled by user")
            case Success(resp) =>
              resp.getTitle match {
                case Messages.ImportAllScripts.importAll =>
                  notification.dismissForever()
                case _ =>
              }
          }

      val futureRes =
        if (autoImportAmmonite) {
          doImportAmmonite()
        } else if (autoImportScalaCli) {
          doImportScalaCli()
        } else {
          languageClient
            .showMessageRequest(Messages.ImportScalaScript.params())
            .asScala
            .flatMap { response =>
              if (response != null)
                response.getTitle match {
                  case Messages.ImportScalaScript.doImportAmmonite =>
                    askAutoImport(
                      tables.dismissedNotifications.AmmoniteImportAuto
                    )
                    doImportAmmonite()
                  case Messages.ImportScalaScript.doImportScalaCli =>
                    askAutoImport(
                      tables.dismissedNotifications.ScalaCliImportAuto
                    )
                    doImportScalaCli()
                  case _ => Future.unit
                }
              else {
                Future.unit
              }
            }
            .recover { e =>
              scribe.warn("Error requesting Scala script import", e)
            }
        }
      Some(futureRes)
    }
  }

}<|MERGE_RESOLUTION|>--- conflicted
+++ resolved
@@ -167,14 +167,10 @@
 
   val tables: Tables = register(new Tables(folder, time))
 
-<<<<<<< HEAD
-  implicit val reports: StdReportContext = new StdReportContext(folder.toNIO)
-=======
   implicit val reports: StdReportContext = new StdReportContext(
-    workspace.toNIO,
+    folder.toNIO,
     ReportLevel.fromString(MetalsServerConfig.default.loglevel),
   )
->>>>>>> ab299dd1
 
   val folderReportsZippper: FolderReportsZippper =
     FolderReportsZippper(doctor.getTargetsInfoForReports, reports)
