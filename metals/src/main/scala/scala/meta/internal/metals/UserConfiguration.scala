package scala.meta.internal.metals

import java.util.Properties

import scala.collection.mutable.ListBuffer
import scala.util.Failure
import scala.util.Success
import scala.util.Try

import scala.meta.internal.metals.JsonParser.XtensionSerializedAsOption
import scala.meta.internal.metals.MetalsEnrichments._
import scala.meta.internal.mtags.Symbol
import scala.meta.io.AbsolutePath
import scala.meta.pc.PresentationCompilerConfig

import com.google.gson.GsonBuilder
import com.google.gson.JsonElement
import com.google.gson.JsonObject
import com.google.gson.JsonPrimitive

case class JavaFormatConfig(
    eclipseFormatConfigPath: AbsolutePath,
    eclipseFormatProfile: Option[String],
)

/**
 * Configuration that the user can override via workspace/didChangeConfiguration.
 */
case class UserConfiguration(
    javaHome: Option[String] = None,
    sbtScript: Option[String] = None,
    gradleScript: Option[String] = None,
    mavenScript: Option[String] = None,
    millScript: Option[String] = None,
    scalafmtConfigPath: Option[AbsolutePath] = None,
    scalafixConfigPath: Option[AbsolutePath] = None,
    symbolPrefixes: Map[String, String] =
      PresentationCompilerConfig.defaultSymbolPrefixes().asScala.toMap,
    worksheetScreenWidth: Int = 120,
    worksheetCancelTimeout: Int = 4,
    bloopSbtAlreadyInstalled: Boolean = false,
    bloopVersion: Option[String] = None,
    bloopJvmProperties: Option[List[String]] = None,
    superMethodLensesEnabled: Boolean = false,
    inlayHintsOptions: InlayHintsOptions = InlayHintsOptions(Map.empty),
    enableStripMarginOnTypeFormatting: Boolean = true,
    enableIndentOnPaste: Boolean = false,
    enableSemanticHighlighting: Boolean = true,
    excludedPackages: Option[List[String]] = None,
    fallbackScalaVersion: Option[String] = None,
    testUserInterface: TestUserInterfaceKind = TestUserInterfaceKind.CodeLenses,
    javaFormatConfig: Option[JavaFormatConfig] = None,
    scalafixRulesDependencies: List[String] = Nil,
    customProjectRoot: Option[String] = None,
    verboseCompilation: Boolean = false,
    automaticImportBuild: AutoImportBuildKind = AutoImportBuildKind.Off,
    scalaCliLauncher: Option[String] = None,
    defaultBspToBuildTool: Boolean = false,
<<<<<<< HEAD
    startMcpServer: Boolean = false,
=======
    enableBestEffort: Boolean = false,
>>>>>>> 2d9d29a7
) {

  override def toString(): String = {
    def mapField[K, T](
        key: String,
        opts: Map[K, T],
    ): Option[(String, java.util.Map[String, String])] = {
      val serializable = opts.map { case (k, v) =>
        (k.toString(), v.toString())
      }
      Some((key, serializable.asJava))
    }

    def listField[T](key: String, list: Option[List[String]]) = {
      list match {
        case None => None
        case Some(value) => Some(key -> value.asJava)
      }
    }

    def optStringField(
        key: String,
        value: Option[Any],
    ): Option[(String, Any)] =
      value match {
        case None => None
        case Some(value) => Some(key -> value.toString)
      }

    val fields = List(
      optStringField("javaHome", javaHome),
      optStringField("sbtScript", sbtScript),
      optStringField("gradleScript", gradleScript),
      optStringField("mavenScript", mavenScript),
      optStringField("millScript", millScript),
      optStringField("scalafmtConfigPath", scalafmtConfigPath),
      optStringField("scalafixConfigPath", scalafixConfigPath),
      optStringField("scalafixConfigPath", scalafixConfigPath),
      mapField("symbolPrefixes", symbolPrefixes),
      Some(("worksheetScreenWidth", worksheetScreenWidth)),
      Some(("worksheetCancelTimeout", worksheetCancelTimeout)),
      Some(("bloopSbtAlreadyInstalled", bloopSbtAlreadyInstalled)),
      optStringField("bloopVersion", bloopVersion),
      listField("bloopJvmProperties", bloopJvmProperties),
      Some(("superMethodLensesEnabled", superMethodLensesEnabled)),
      mapField("inlayHintsOptions", inlayHintsOptions.options),
      Some(
        (
          "enableStripMarginOnTypeFormatting",
          enableStripMarginOnTypeFormatting,
        )
      ),
      Some(("enableIndentOnPaste", enableIndentOnPaste)),
      Some(
        (
          "enableSemanticHighlighting",
          enableSemanticHighlighting,
        )
      ),
      listField("excludedPackages", excludedPackages),
      optStringField("fallbackScalaVersion", fallbackScalaVersion),
      Some("testUserInterface" -> testUserInterface.toString()),
      javaFormatConfig.map(value =>
        "javaFormat" -> List(
          Some("eclipseConfigPath" -> value.eclipseFormatConfigPath.toString()),
          value.eclipseFormatProfile.map("eclipseProfile" -> _),
        ).flatten.toMap.asJava
      ),
      listField(
        "scalafixRulesDependencies",
        Some(scalafixRulesDependencies),
      ),
      optStringField("customProjectRoot", customProjectRoot),
      Some(("verboseCompilation", verboseCompilation)),
      Some(
        "autoImportBuilds" ->
          automaticImportBuild.toString().toLowerCase()
      ),
      optStringField("scalaCliLauncher", scalaCliLauncher),
      Some(
        (
          "defaultBspToBuildTool",
          defaultBspToBuildTool,
        )
      ),
      Some(
        (
          "enableBestEffort",
          enableBestEffort,
        )
      ),
    ).flatten.toMap.asJava
    val gson = new GsonBuilder().setPrettyPrinting().create()
    gson.toJson(fields).toString()
  }

  def shouldAutoImportNewProject: Boolean =
    automaticImportBuild != AutoImportBuildKind.Off

  def currentBloopVersion: String =
    bloopVersion.getOrElse(BuildInfo.bloopVersion)

  def usedJavaBinary(): Option[AbsolutePath] = JavaBinary.path(javaHome)

  def areSyntheticsEnabled(): Boolean = inlayHintsOptions.areSyntheticsEnabled

  def getCustomProjectRoot(workspace: AbsolutePath): Option[AbsolutePath] =
    customProjectRoot
      .map(relativePath => workspace.resolve(relativePath.trim()))
      .filter { projectRoot =>
        val exists = projectRoot.toFile.exists
        if (!exists) {
          scribe.error(s"custom project root $projectRoot does not exist")
        }
        exists
      }

}

object UserConfiguration {

  def default: UserConfiguration = UserConfiguration()

  private val defaultExclusion =
    ExcludedPackagesHandler.defaultExclusions
      .map(_.dropRight(1))
      .mkString("\n")
      .replace("/", ".")

  def options: List[UserConfigurationOption] =
    List(
      UserConfigurationOption(
        "java-home",
        "`JAVA_HOME` environment variable with fallback to `user.home` system property.",
        """"/Library/Java/JavaVirtualMachines/jdk1.8.0_192.jdk/Contents/Home"""",
        "Java Home directory",
        "The Java Home directory used for indexing JDK sources and locating the `java` binary.",
      ),
      UserConfigurationOption(
        "sbt-script",
        """empty string `""`.""",
        """"/usr/local/bin/sbt"""",
        "sbt script",
        """Optional absolute path to an `sbt` executable to use for running `sbt bloopInstall`.
          |By default, Metals uses `java -jar sbt-launch.jar` with an embedded launcher while respecting
          |`.jvmopts` and `.sbtopts`. Update this setting if your `sbt` script requires more customizations
          |like using environment variables.
          |""".stripMargin,
      ),
      UserConfigurationOption(
        "gradle-script",
        """empty string `""`.""",
        """"/usr/local/bin/gradle"""",
        "Gradle script",
        """Optional absolute path to a `gradle` executable to use for running `gradle bloopInstall`.
          |By default, Metals uses gradlew with 7.5.0 gradle version. Update this setting if your `gradle` script requires more customizations
          |like using environment variables.
          |""".stripMargin,
      ),
      UserConfigurationOption(
        "maven-script",
        """empty string `""`.""",
        """"/usr/local/bin/mvn"""",
        "Maven script",
        """Optional absolute path to a `maven` executable to use for generating bloop config.
          |By default, Metals uses mvnw maven wrapper with 3.6.1 maven version. Update this setting if your `maven` script requires more customizations
          |""".stripMargin,
      ),
      UserConfigurationOption(
        "mill-script",
        """empty string `""`.""",
        """"/usr/local/bin/mill"""",
        "Mill script",
        """Optional absolute path to a `mill` executable to use for running `mill mill.contrib.bloop.Bloop/install`.
          |By default, Metals uses mill wrapper script with 0.5.0 mill version. Update this setting if your `mill` script requires more customizations
          |like using environment variables.
          |""".stripMargin,
      ),
      UserConfigurationOption(
        "scalafmt-config-path",
        """empty string `""`.""",
        """"project/.scalafmt.conf"""",
        "Scalafmt config path",
        """Optional custom path to the .scalafmt.conf file.
          |It should be a path (relative or absolute - though an absolute path is recommended) and use
          |forward slashes `/` for file separators (even on Windows).
          |""".stripMargin,
      ),
      UserConfigurationOption(
        "scalafix-config-path",
        """empty string `""`.""",
        """"project/.scalafix.conf"""",
        "Scalafix config path",
        """Optional custom path to the .scalafix.conf file.
          |It should be a path (relative or absolute - though an absolute path is recommended) and use
          |forward slashes `/` for file separators (even on Windows).
          |""".stripMargin,
      ),
      UserConfigurationOption(
        "excluded-packages",
        """`[]`.""",
        """["akka.actor.typed.javadsl"]""",
        "Excluded Packages",
        s"""|Packages that will be excluded from completions, imports, and symbol searches.
            |
            |Note that this is in addition to some default packages that are already excluded.
            |The default excluded packages are listed below:
            |```js
            |${defaultExclusion}
            |```
            |
            |If there is a need to remove one of the defaults, you are able to do so by including the
            |package in your list and prepending `--` to it.
            |
            |Example:
            |
            |```js
            |["--sun"]
            |```
            |""".stripMargin,
      ),
      UserConfigurationOption(
        "bloop-sbt-already-installed", "false", "false",
        "Don't generate Bloop plugin file for sbt",
        "If true, Metals will not generate `metals.sbt` files under the assumption that sbt-bloop is already manually installed in the sbt build. Build import will fail with a 'not valid command bloopInstall' error in case Bloop is not manually installed in the build when using this option.",
      ),
      UserConfigurationOption(
        "bloop-version",
        BuildInfo.bloopVersion,
        """"1.4.0-RC1"""",
        "Version of Bloop",
        """|This version will be used for the Bloop build tool plugin, for any supported build tool,
           |while importing in Metals as well as for running the embedded server""".stripMargin,
      ),
      UserConfigurationOption(
        "bloop-jvm-properties",
        """["-Xmx1G"].""",
        """["-Xmx1G"]""",
        "Bloop JVM Properties",
        """|Optional list of JVM properties to pass along to the Bloop server.
           |Please follow this guide for the format https://scalacenter.github.io/bloop/docs/server-reference#global-settings-for-the-server"
           |""".stripMargin,
      ),
      UserConfigurationOption(
        "super-method-lenses-enabled",
        "false",
        "false",
        "Should display lenses with links to super methods",
        """|Super method lenses are visible above methods definition that override another methods. Clicking on a lens jumps to super method definition.
           |Disabled lenses are not calculated for opened documents which might speed up document processing.
           |
           |""".stripMargin,
      ),
      UserConfigurationOption(
        "inlay-hints.inferred-types.enable",
        "false",
        "false",
        "Should display type annotations for inferred types",
        """|When this option is enabled, each method that can have inferred types has them
           |displayed either as additional decorations if they are supported by the editor or
           |shown in the hover.
           |""".stripMargin,
      ),
      UserConfigurationOption(
        "inlay-hints.named-parameters.enable",
        "false",
        "false",
        "Should display parameter names next to arguments",
        """|When this option is enabled, each method has an added parameter name next to its arguments
           |displayed either as additional decorations if they are supported by the editor or 
           |shown in the hover.
           |""".stripMargin,
      ),
      UserConfigurationOption(
        "inlay-hints.by-name-parameters.enable",
        "false",
        "false",
        "Should display if a parameter is by-name at usage sites",
        """|When this option is enabled, each method that has by-name parameters has them 
           |displayed either as additional '=>' decorations if they are supported by the editor or 
           |shown in the hover.
           |""".stripMargin,
      ),
      UserConfigurationOption(
        "inlay-hints.implicit-arguments.enable",
        "false",
        "false",
        "Should display implicit parameter at usage sites",
        """|When this option is enabled, each method that has implicit arguments has them 
           |displayed either as additional decorations if they are supported by the editor or 
           |shown in the hover.
           |""".stripMargin,
      ),
      UserConfigurationOption(
        "inlay-hints.implicit-conversions.enable",
        "false",
        "false",
        "Should display implicit conversion at usage sites",
        """|When this option is enabled, each place where an implicit method or class is used has it 
           |displayed either as additional decorations if they are supported by the editor or 
           |shown in the hover.
           |""".stripMargin,
      ),
      UserConfigurationOption(
        "inlay-hints.type-parameters.enable",
        "false",
        "false",
        "Should display type annotations for type parameters",
        """|When this option is enabled, each place when a type parameter is applied has it
           |displayed either as additional decorations if they are supported by the editor or
           |shown in the hover.
           |""".stripMargin,
      ),
      UserConfigurationOption(
        "inlay-hints.hints-in-pattern-match.enable",
        "false",
        "false",
        "Should display type annotations in pattern matches",
        """|When this option is enabled, each place when a type is inferred in a pattern match has it
           |displayed either as additional decorations if they are supported by the editor or
           |shown in the hover.
           |""".stripMargin,
      ),
      UserConfigurationOption(
        "enable-semantic-highlighting",
        "true",
        "false",
        "Use semantic tokens highlight",
        """|When this option is enabled, Metals will provide semantic tokens for clients that support it.
           |The feature should work within all supported files extensions aside from Java.
           |""".stripMargin,
      ),
      UserConfigurationOption(
        "enable-indent-on-paste",
        "false",
        "false",
        "Indent snippets when pasted.",
        """|When this option is enabled, when a snippet is pasted into a Scala file, Metals will
           |try to adjust the indentation to that of the current cursor.
           |""".stripMargin,
      ),
      UserConfigurationOption(
        "fallback-scala-version",
        BuildInfo.scala3,
        BuildInfo.scala3,
        "Default fallback Scala version",
        """|The Scala compiler version that is used as the default or fallback in case a file 
           |doesn't belong to any build target or the specified Scala version isn't supported by Metals.
           |This applies to standalone Scala files, worksheets and Scala CLI scripts.
        """.stripMargin,
      ),
      UserConfigurationOption(
        "test-user-interface",
        "Code Lenses",
        "test explorer",
        "Test UI used for tests and test suites",
        """|Default way of handling tests and test suites.  The only valid values are
           |"code lenses" and "test explorer".  See https://scalameta.org/metals/docs/integrations/test-explorer
           |for information on how to work with the test explorer.
           |""".stripMargin,
      ),
      UserConfigurationOption(
        "java-format.eclipse-config-path",
        """empty string `""`.""",
        """"formatters/eclipse-formatter.xml"""",
        "Eclipse Java formatter config path",
        """Optional custom path to the eclipse-formatter.xml file.
          |It should be a path (relative or absolute - though an absolute path is recommended) and use
          |forward slashes `/` for file separators (even on Windows).
          |""".stripMargin,
      ),
      UserConfigurationOption(
        "java-format.eclipse-profile",
        """empty string `""`.""",
        """"GoogleStyle"""",
        "Eclipse Java formatting profile",
        """|If the Eclipse formatter file contains more than one profile, this option can be used to control which is used.
           |""".stripMargin,
      ),
      UserConfigurationOption(
        "scala-cli-launcher",
        """empty string `""`.""",
        """"/usr/local/bin/scala-cli"""",
        "Scala CLI launcher",
        """Optional absolute path to a `scala-cli` executable to use for running a Scala CLI BSP server.
          |By default, Metals uses the scala-cli from the PATH, or it's not found, downloads and runs Scala
          |CLI on the JVM (slower than native Scala CLI). Update this if you want to use a custom Scala CLI
          |launcher, not available in PATH.
          |""".stripMargin,
      ),
      UserConfigurationOption(
        "custom-project-root",
        """empty string `""`.""",
        """"backend/scalaProject/"""",
        "Custom project root",
        """Optional relative path to your project's root.
          |If you want your project root to be the workspace/workspace root set it to "." .""".stripMargin,
      ),
      UserConfigurationOption(
        "verbose-compilation",
        "false",
        "true",
        "Show all compilation debugging information",
        """|If a build server supports it (for example Bloop or Scala CLI), setting it to true
           |will make the logs contain all the possible debugging information including
           |about incremental compilation in Zinc.""".stripMargin,
      ),
      UserConfigurationOption(
        "auto-import-build",
        "off",
        "all",
        "Import build when changes detected without prompting",
        """|Automatically import builds rather than prompting the user to choose. "initial" will 
           |only automatically import a build when a project is first opened, "all" will automate 
           |build imports after subsequent changes as well.""".stripMargin,
      ),
      UserConfigurationOption(
        "default-bsp-to-build-tool",
        "false",
        "true",
        "Default to using build tool as your build server.",
        """|If your build tool can also serve as a build server,
           |default to using it instead of Bloop.
           |""".stripMargin,
      ),
      UserConfigurationOption(
        "enable-best-effort",
        "false",
        "true",
        "Use best effort compilation for Scala 3.",
        """|When using Scala 3, use best effort compilation to improve Metals 
           |correctness when the workspace doesn't compile.
           |""".stripMargin,
      ),
    )

  def fromJson(
      json: JsonObject,
      clientConfiguration: ClientConfiguration,
      properties: Properties = System.getProperties,
  ): Either[List[String], UserConfiguration] = {
    val errors = ListBuffer.empty[String]

    def getKey[A](
        key: String,
        currentObject: JsonObject,
        f: JsonElement => Option[A],
    ): Option[A] = {
      def option[T](fn: String => T): Option[T] =
        Option(fn(key)).orElse(Option(fn(StringCase.kebabToCamel(key))))
      for {
        jsonValue <- option(k => properties.getProperty(s"metals.$k"))
          .filterNot(_.isEmpty())
          .map(prop => new JsonPrimitive(prop))
          .orElse(option(currentObject.get))
        value <- f(jsonValue)
      } yield value
    }
    def getSubKey(key: String): Option[JsonObject] =
      getKey(
        key,
        json,
        { value =>
          Try(value.getAsJsonObject())
            .fold(
              _ => {
                errors += s"json error: key '$key' should have value of type object but obtained $value"
                None
              },
              Some(_),
            )
        },
      )
    def getStringKey(key: String): Option[String] =
      getStringKeyOnObj(key, json)

    def getStringKeyOnObj(
        key: String,
        currentObject: JsonObject,
    ): Option[String] =
      getKey(
        key,
        currentObject,
        { value =>
          Try(value.getAsString)
            .fold(
              _ => {
                errors += s"json error: key '$key' should have value of type string but obtained $value"
                None
              },
              Some(_),
            )
            .filter(_.nonEmpty)
        },
      )

    def getBooleanKey(key: String): Option[Boolean] =
      getKey(
        key,
        json,
        { value =>
          Try(value.getAsBoolean())
            .fold(
              _ => {
                errors += s"json error: key '$key' should have value of type boolean but obtained $value"
                None
              },
              Some(_),
            )
        },
      )
    def getIntKey(key: String): Option[Int] =
      getStringKey(key).flatMap { value =>
        Try(value.toInt) match {
          case Failure(_) =>
            errors += s"Not a number: '$value'"
            None
          case Success(value) =>
            Some(value)
        }
      }

    def getStringListKey(key: String): Option[List[String]] =
      getKey[List[String]](
        key,
        json,
        { elem =>
          if (elem.isJsonArray()) {
            val parsed = elem.getAsJsonArray().asScala.flatMap { value =>
              Try(value.getAsJsonPrimitive().getAsString()) match {
                case Failure(_) =>
                  errors += s"json error: values in '$key' should have value of type string but obtained $value"
                  None
                case Success(value) =>
                  Some(value)
              }
            }
            Some(parsed.toList)
          } else {
            errors += s"json error: key '$key' should have value of type array but obtained $elem"
            None
          }
        },
      )

    def getStringMap(key: String): Option[Map[String, String]] =
      getKey(
        key,
        json,
        { value =>
          Try {
            for {
              entry <- value.getAsJsonObject.entrySet().asScala.iterator
              if entry.getValue.isJsonPrimitive &&
                entry.getValue.getAsJsonPrimitive.isString
            } yield {
              entry.getKey -> entry.getValue.getAsJsonPrimitive.getAsString
            }
          }.fold(
            _ => {
              errors += s"json error: key '$key' should have be object with string values but obtained $value"
              None
            },
            entries => Some(entries.toMap),
          ).filter(_.nonEmpty)
        },
      )

    def getInlayHints =
      getKey(
        "inlay-hints",
        json,
        { value =>
          Try {
            for {
              entry <- value.getAsJsonObject.entrySet().asScala.iterator
              enable <- entry
                .getValue()
                .getAsJsonObject()
                .getBooleanOption("enable")
            } yield {
              entry.getKey -> enable
            }
          }.fold(
            _ => {
              errors += s"json error: key 'inlayHints' should have be object with Boolean values but obtained $value"
              None
            },
            entries => Some(entries.toMap),
          ).filter(_.nonEmpty)
        },
      )

    val javaHome =
      getStringKey("java-home")
    val scalafmtConfigPath =
      getStringKey("scalafmt-config-path")
        .map(AbsolutePath(_))
    val scalafixConfigPath =
      getStringKey("scalafix-config-path")
        .map(AbsolutePath(_))
    val sbtScript =
      getStringKey("sbt-script")
    val gradleScript =
      getStringKey("gradle-script")
    val mavenScript =
      getStringKey("maven-script")
    val millScript =
      getStringKey("mill-script")
    val symbolPrefixes =
      getStringMap("symbol-prefixes")
        .getOrElse(default.symbolPrefixes)
    errors ++= symbolPrefixes.keys.flatMap { sym =>
      Symbol.validated(sym).left.toOption
    }
    val worksheetScreenWidth =
      getIntKey("worksheet-screen-width")
        .getOrElse(default.worksheetScreenWidth)
    val worksheetCancelTimeout =
      getIntKey("worksheet-cancel-timeout")
        .getOrElse(default.worksheetCancelTimeout)
    val bloopSbtAlreadyInstalled =
      getBooleanKey("bloop-sbt-already-installed").getOrElse(false)
    val bloopVersion =
      getStringKey("bloop-version")
    val bloopJvmProperties = getStringListKey("bloop-jvm-properties")
    val superMethodLensesEnabled =
      getBooleanKey("super-method-lenses-enabled").getOrElse(false)

    // For old inlay hints settings
    def inlayHintsOptionsFallback: Map[InlayHintsOption, Boolean] = {
      val showInferredType =
        getStringKey("show-inferred-type")
      val inferredType = showInferredType.contains("true") ||
        showInferredType.contains("minimal")
      val typeParameters = showInferredType.contains("true")
      val implicitArguments =
        getBooleanKey("show-implicit-arguments").getOrElse(false)
      val implicitConversionsAndClasses =
        getBooleanKey("show-implicit-conversions-and-classes")
          .getOrElse(false)
      Map(
        InlayHintsOption.InferredType -> inferredType,
        InlayHintsOption.TypeParameters -> typeParameters,
        InlayHintsOption.ImplicitArguments -> implicitArguments,
        InlayHintsOption.ImplicitConversions -> implicitConversionsAndClasses,
      )
    }
    val inlayHintsOptions =
      InlayHintsOptions(getInlayHints match {
        case Some(options) =>
          options.collect { case (InlayHintsOption(key), value) =>
            key -> value
          }
        case _ => inlayHintsOptionsFallback
      })

    val enableStripMarginOnTypeFormatting =
      getBooleanKey("enable-strip-margin-on-type-formatting").getOrElse(true)
    val enableIndentOnPaste =
      getBooleanKey("enable-indent-on-paste").getOrElse(true)
    val enableSemanticHighlighting =
      getBooleanKey("enable-semantic-highlighting").getOrElse(true)
    val excludedPackages =
      getStringListKey("excluded-packages")
    // `automatic` should be treated as None
    // It was added only to have a meaningful option value in vscode
    val defaultScalaVersion =
      getStringKey("fallback-scala-version").filter(_ != "automatic")
    val disableTestCodeLenses = {
      val isTestExplorerEnabled = clientConfiguration.isTestExplorerProvider()
      getStringKey("test-user-interface").map(_.toLowerCase()) match {
        case Some("test explorer") if isTestExplorerEnabled =>
          TestUserInterfaceKind.TestExplorer
        case _ =>
          TestUserInterfaceKind.CodeLenses
      }
    }
    val javaFormatConfig =
      getSubKey("java-format").flatMap(subKey =>
        getStringKeyOnObj("eclipse-config-path", subKey).map(f =>
          JavaFormatConfig(
            AbsolutePath(f),
            getStringKeyOnObj("eclipse-profile", subKey),
          )
        )
      )

    val scalafixRulesDependencies =
      getStringListKey("scalafix-rules-dependencies").getOrElse(Nil)

    val customProjectRoot = getStringKey("custom-project-root")
    val verboseCompilation =
      getBooleanKey("verbose-compilation").getOrElse(false)

    val autoImportBuilds =
      getStringKey("auto-import-builds").map(_.trim().toLowerCase()) match {
        case Some("initial") => AutoImportBuildKind.Initial
        case Some("all") => AutoImportBuildKind.All
        case _ => AutoImportBuildKind.Off
      }

    val scalaCliLauncher = getStringKey("scala-cli-launcher")
    val defaultBspToBuildTool =
      getBooleanKey("default-bsp-to-build-tool").getOrElse(false)
    val startMcpServer = getBooleanKey("start-mcp-server").getOrElse(false)

    val enableBestEffort =
      getBooleanKey("enable-best-effort").getOrElse(false)
    if (errors.isEmpty) {
      Right(
        UserConfiguration(
          javaHome,
          sbtScript,
          gradleScript,
          mavenScript,
          millScript,
          scalafmtConfigPath,
          scalafixConfigPath,
          symbolPrefixes,
          worksheetScreenWidth,
          worksheetCancelTimeout,
          bloopSbtAlreadyInstalled,
          bloopVersion,
          bloopJvmProperties,
          superMethodLensesEnabled,
          inlayHintsOptions,
          enableStripMarginOnTypeFormatting,
          enableIndentOnPaste,
          enableSemanticHighlighting,
          excludedPackages,
          defaultScalaVersion,
          disableTestCodeLenses,
          javaFormatConfig,
          scalafixRulesDependencies,
          customProjectRoot,
          verboseCompilation,
          autoImportBuilds,
          scalaCliLauncher,
          defaultBspToBuildTool,
<<<<<<< HEAD
          startMcpServer,
=======
          enableBestEffort,
>>>>>>> 2d9d29a7
        )
      )
    } else {
      Left(errors.toList)
    }
  }

  def parse(config: String): JsonObject = {
    import JsonParser._
    config.parseJson.getAsJsonObject
  }

}

sealed trait TestUserInterfaceKind
object TestUserInterfaceKind {
  object CodeLenses extends TestUserInterfaceKind {
    override def toString: String = "code lenses"
  }
  object TestExplorer extends TestUserInterfaceKind {
    override def toString: String = "test explorer"
  }
}

sealed trait AutoImportBuildKind
object AutoImportBuildKind {
  case object Off extends AutoImportBuildKind
  case object Initial extends AutoImportBuildKind
  case object All extends AutoImportBuildKind
}<|MERGE_RESOLUTION|>--- conflicted
+++ resolved
@@ -56,11 +56,8 @@
     automaticImportBuild: AutoImportBuildKind = AutoImportBuildKind.Off,
     scalaCliLauncher: Option[String] = None,
     defaultBspToBuildTool: Boolean = false,
-<<<<<<< HEAD
+    enableBestEffort: Boolean = false,
     startMcpServer: Boolean = false,
-=======
-    enableBestEffort: Boolean = false,
->>>>>>> 2d9d29a7
 ) {
 
   override def toString(): String = {
@@ -801,11 +798,8 @@
           autoImportBuilds,
           scalaCliLauncher,
           defaultBspToBuildTool,
-<<<<<<< HEAD
+          enableBestEffort,
           startMcpServer,
-=======
-          enableBestEffort,
->>>>>>> 2d9d29a7
         )
       )
     } else {
