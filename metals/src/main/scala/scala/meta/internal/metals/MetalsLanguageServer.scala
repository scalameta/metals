--- conflicted
+++ resolved
@@ -1552,19 +1552,11 @@
           case Some(toplevels) => toplevels
           case None =>
             // Nothing in cache, read top level symbols and store them in cache
-<<<<<<< HEAD
-            val tempIndex = OnDemandSymbolIndex(onError = {
-              case NonFatal(e) =>
-                scribe.warn(s"Error when reading source jar [$path]", e)
-            })
-            tempIndex.addSourceJar(path)
-=======
             val tempIndex = OnDemandSymbolIndex()
             tempIndex.addSourceJar(path).recover {
               case e =>
                 scribe.warn(s"Jar (${e.getMessage}) corrupted, skipping")
             }
->>>>>>> 68f95df3
             tables.jarSymbols.putTopLevels(path, tempIndex.toplevels)
             tempIndex.toplevels
         }
