--- conflicted
+++ resolved
@@ -412,6 +412,7 @@
       )
       capabilities.setFoldingRangeProvider(true)
       capabilities.setDefinitionProvider(true)
+      capabilities.setTypeDefinitionProvider(true)
       capabilities.setHoverProvider(true)
       capabilities.setReferencesProvider(true)
       capabilities.setDocumentHighlightProvider(true)
@@ -790,11 +791,10 @@
 
   @JsonRequest("textDocument/typeDefinition")
   def typeDefinition(
-      position: TextDocumentPositionParams
+      params: TextDocumentPositionParams
   ): CompletableFuture[util.List[Location]] =
-    CancelTokens { _ =>
-      scribe.warn("textDocument/typeDefinition is not supported.")
-      null
+    CancelTokens.future { token =>
+      typeDefinition(params, token)
     }
 
   @JsonRequest("textDocument/implementation")
@@ -887,6 +887,36 @@
     CancelTokens { _ =>
       referencesResult(params).locations.asJava
     }
+
+  def typeDefinition(
+      params: TextDocumentPositionParams,
+      token: CancelToken
+  ): Future[java.util.List[Location]] = {
+    compilers
+      .getLocation(params, token, interactiveSemanticdbs)
+      .flatMap {
+        case Some(loc) =>
+          Future(List(loc).asJava)
+        case None =>
+          definitionOrReferences(params, token)
+            .map(_.locations.asScala.headOption)
+            .flatMap {
+              case Some(loc) =>
+                typeDefinition(
+                  new TextDocumentPositionParams(
+                    params.getTextDocument,
+                    loc.getRange.getStart
+                  ),
+                  token
+                )
+              case _ =>
+                Future({
+                  List().map(_.asInstanceOf[Location]).asJava
+                })
+            }
+      }
+
+  }
 
   // Triggers a cascade compilation and tries to find new references to a given symbol.
   // It's not possible to stream reference results so if we find new symbols we notify the
@@ -1090,7 +1120,6 @@
           val log = workspace.resolve(Directories.log)
           val linesCount = log.readText.lines.size
           val pos = new l.Position(linesCount, 0)
-
           languageClient.metalsExecuteClientCommand(
             new ExecuteCommandParams(
               ClientCommands.GotoLocation.id,
@@ -1552,19 +1581,11 @@
           case Some(toplevels) => toplevels
           case None =>
             // Nothing in cache, read top level symbols and store them in cache
-<<<<<<< HEAD
             val tempIndex = OnDemandSymbolIndex(onError = {
               case NonFatal(e) =>
                 scribe.warn(s"Error when reading source jar [$path]", e)
             })
             tempIndex.addSourceJar(path)
-=======
-            val tempIndex = OnDemandSymbolIndex()
-            tempIndex.addSourceJar(path).recover {
-              case e =>
-                scribe.warn(s"Jar (${e.getMessage}) corrupted, skipping")
-            }
->>>>>>> 68f95df3
             tables.jarSymbols.putTopLevels(path, tempIndex.toplevels)
             tempIndex.toplevels
         }
@@ -1599,6 +1620,7 @@
       val semanticDBDoc =
         semanticdbs.textDocument(source).documentIncludingStale
       (for {
+        doc <- semanticDBDoc
         doc <- semanticDBDoc
         positionOccurrence = definitionProvider.positionOccurrence(
           source,
