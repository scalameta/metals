package scala.meta.internal.metals

import java.util.Properties

import scala.meta.internal.jdk.CollectionConverters._
import scala.meta.internal.pc.PresentationCompilerConfigImpl
import scala.meta.io.AbsolutePath
import scala.meta.pc.PresentationCompilerConfig.OverrideDefFormat

import org.eclipse.lsp4j.DidChangeWatchedFilesRegistrationOptions
import org.eclipse.lsp4j.FileSystemWatcher
import org.eclipse.lsp4j.jsonrpc.messages.Either

object Configs {

  final case class GlobSyntaxConfig(value: String) {
    import GlobSyntaxConfig._
    def isUri: Boolean = this == uri
    def isVscode: Boolean = this == vscode
    def registrationOptions(
        workspace: AbsolutePath
    ): DidChangeWatchedFilesRegistrationOptions = {
      val root: String =
        if (isVscode) workspace.toString()
        else workspace.toURI.toString.stripSuffix("/")
      new DidChangeWatchedFilesRegistrationOptions(
        (List(
          new FileSystemWatcher(Either.forLeft(s"$root/*.sbt")),
          new FileSystemWatcher(Either.forLeft(s"$root/pom.xml")),
          new FileSystemWatcher(Either.forLeft(s"$root/*.sc")),
          new FileSystemWatcher(Either.forLeft(s"$root/*?.gradle")),
          new FileSystemWatcher(Either.forLeft(s"$root/*.gradle.kts")),
          new FileSystemWatcher(Either.forLeft(s"$root/project/*.{scala,sbt}")),
          new FileSystemWatcher(
            Either.forLeft(s"$root/project/project/*.{scala,sbt}")
          ),
          new FileSystemWatcher(
            Either.forLeft(s"$root/project/build.properties")
          ),
<<<<<<< HEAD
          new FileSystemWatcher(Either.forLeft(s"$root/.bsp/*.json")),
        ) ++ bazelPaths(root)).asJava
=======
          new FileSystemWatcher(
            Either.forLeft(s"$root/.metals/.reports/bloop/*/*")
          ),
          new FileSystemWatcher(Either.forLeft(s"$root/**/.bsp/*.json")),
        ).asJava
>>>>>>> 73706fa6
      )
    }

    def bazelPaths(root: String): List[FileSystemWatcher] =
      List(
        new FileSystemWatcher(Either.forLeft(s"$root/**/BUILD")),
        new FileSystemWatcher(Either.forLeft(s"$root/**/BUILD.bazel")),
        new FileSystemWatcher(Either.forLeft(s"$root/WORKSPACE")),
        new FileSystemWatcher(Either.forLeft(s"$root/WORKSPACE.bazel")),
        new FileSystemWatcher(Either.forLeft(s"$root/**/*.bzl")),
        new FileSystemWatcher(Either.forLeft(s"$root/*.bazelproject")),
      )
  }

  object GlobSyntaxConfig {
    def uri = new GlobSyntaxConfig("uri")
    def vscode = new GlobSyntaxConfig("vscode")
    def default =
      new GlobSyntaxConfig(
        System.getProperty("metals.glob-syntax", uri.value)
      )
    def fromString(value: String): Option[GlobSyntaxConfig] =
      value match {
        case "vscode" => Some(vscode)
        case "uri" => Some(uri)
        case _ => None
      }
  }

  object CompilersConfig {
    def apply(
        props: Properties = System.getProperties
    ): PresentationCompilerConfigImpl = {
      PresentationCompilerConfigImpl(
        debug =
          MetalsServerConfig.binaryOption("metals.pc.debug", default = false),
        _parameterHintsCommand =
          Option(props.getProperty("metals.signature-help.command")),
        _completionCommand =
          Option(props.getProperty("metals.completion.command")),
        overrideDefFormat =
          props.getProperty("metals.override-def-format") match {
            case "unicode" => OverrideDefFormat.Unicode
            case "ascii" => OverrideDefFormat.Ascii
            case _ => OverrideDefFormat.Ascii
          },
        isCompletionItemDetailEnabled = MetalsServerConfig.binaryOption(
          "metals.completion-item.detail",
          default = true,
        ),
        isCompletionItemDocumentationEnabled = MetalsServerConfig.binaryOption(
          "metals.completion-item.documentation",
          default = true,
        ),
        isHoverDocumentationEnabled = MetalsServerConfig.binaryOption(
          "metals.hover.documentation",
          default = true,
        ),
        snippetAutoIndent = MetalsServerConfig.binaryOption(
          "metals.snippet-auto-indent",
          default = true,
        ),
        isSignatureHelpDocumentationEnabled = MetalsServerConfig.binaryOption(
          "metals.signature-help.documentation",
          default = true,
        ),
        isCompletionItemResolve = MetalsServerConfig.binaryOption(
          "metals.completion-item.resolve",
          default = true,
        ),
      )
    }
  }

}<|MERGE_RESOLUTION|>--- conflicted
+++ resolved
@@ -37,16 +37,11 @@
           new FileSystemWatcher(
             Either.forLeft(s"$root/project/build.properties")
           ),
-<<<<<<< HEAD
-          new FileSystemWatcher(Either.forLeft(s"$root/.bsp/*.json")),
-        ) ++ bazelPaths(root)).asJava
-=======
           new FileSystemWatcher(
             Either.forLeft(s"$root/.metals/.reports/bloop/*/*")
           ),
           new FileSystemWatcher(Either.forLeft(s"$root/**/.bsp/*.json")),
-        ).asJava
->>>>>>> 73706fa6
+        ) ++ bazelPaths(root)).asJava
       )
     }
 
