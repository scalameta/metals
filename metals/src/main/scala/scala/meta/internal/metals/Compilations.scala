--- conflicted
+++ resolved
@@ -91,12 +91,8 @@
 
   def compileFiles(paths: Seq[AbsolutePath]): Future[Unit] = {
     for {
-<<<<<<< HEAD
+      targets <- expand(paths)
       _ <- compileBatch(targets)
-=======
-      targets <- expand(paths)
-      result <- compileBatch(targets)
->>>>>>> e731195f
       _ <- compileWorksheets(paths)
     } yield ()
   }
