package scala.meta.internal.metals

import scala.collection.concurrent.TrieMap
import scala.concurrent.ExecutionContext
import scala.concurrent.Future
import scala.util.Failure
import scala.util.Success
import scala.util.Try

import scala.meta.internal.metals.MetalsEnrichments._
import scala.meta.internal.metals.clients.language.MetalsLanguageClient
import scala.meta.internal.metals.debug.BuildTargetClasses
import scala.meta.io.AbsolutePath

import ch.epfl.scala.bsp4j.BuildTargetIdentifier
import ch.epfl.scala.{bsp4j => b}

final class Compilations(
    buildTargets: BuildTargets,
    classes: BuildTargetClasses,
    workspace: () => AbsolutePath,
    languageClient: MetalsLanguageClient,
    refreshTestSuites: () => Unit,
    isCurrentlyFocused: b.BuildTargetIdentifier => Boolean,
    compileWorksheets: Seq[AbsolutePath] => Future[Unit]
)(implicit ec: ExecutionContext) {

  // we are maintaining a separate queue for cascade compilation since those must happen ASAP
  private val compileBatch =
    new BatchedFunction[
      b.BuildTargetIdentifier,
      Map[BuildTargetIdentifier, b.CompileResult]
    ](compile)
  private val cascadeBatch =
    new BatchedFunction[
      b.BuildTargetIdentifier,
      Map[BuildTargetIdentifier, b.CompileResult]
    ](compile)
  def pauseables: List[Pauseable] = List(compileBatch, cascadeBatch)

  private val isCompiling = TrieMap.empty[b.BuildTargetIdentifier, Boolean]
  private var lastCompile: collection.Set[b.BuildTargetIdentifier] = Set.empty

  def currentlyCompiling: Iterable[b.BuildTargetIdentifier] = isCompiling.keys
  def isCurrentlyCompiling(buildTarget: b.BuildTargetIdentifier): Boolean =
    isCompiling.contains(buildTarget)

  def previouslyCompiled: Iterable[b.BuildTargetIdentifier] = lastCompile
  def wasPreviouslyCompiled(buildTarget: b.BuildTargetIdentifier): Boolean =
    lastCompile.contains(buildTarget)

  def compilationFinished(targets: Seq[BuildTargetIdentifier]): Future[Unit] =
    if (currentlyCompiling.isEmpty) {
      Future(())
    } else {
      cascadeCompile(targets)
    }

  def compilationFinished(
      source: AbsolutePath
  ): Future[Unit] = compilationFinished(expand(source).toSeq)

  def compileTarget(
      target: b.BuildTargetIdentifier
  ): Future[b.CompileResult] = {
    compileBatch(target).map { results =>
      results.getOrElse(target, new b.CompileResult(b.StatusCode.CANCELLED))
    }
  }

  def compileTargets(
      targets: Seq[b.BuildTargetIdentifier]
  ): Future[Unit] = {
    compileBatch(targets).ignoreValue
  }

  def compileFile(path: AbsolutePath): Future[b.CompileResult] = {
    def empty = new b.CompileResult(b.StatusCode.CANCELLED)
    for {
      result <- {
        expand(path) match {
          case None => Future.successful(empty)
          case Some(target) =>
            compileBatch(target)
              .map(res => res.getOrElse(target, empty))
        }
      }
      _ <- compileWorksheets(Seq(path))
    } yield result
  }

  def compileFiles(paths: Seq[AbsolutePath]): Future[Unit] = {
    val targets = expand(paths)
    for {
      result <- compileBatch(targets)
      _ <- compileWorksheets(paths)
    } yield ()
  }

  def cascadeCompile(targets: Seq[BuildTargetIdentifier]): Future[Unit] = {
    val inverseDependencyLeaves =
      targets.flatMap(buildTargets.inverseDependencyLeaves).distinct
    cascadeBatch(inverseDependencyLeaves).map(_ => ())
  }

  def cascadeCompileFiles(paths: Seq[AbsolutePath]): Future[Unit] =
    for {
      _ <- cascadeCompile(expand(paths))
      _ <- compileWorksheets(paths)
    } yield ()

  def cancel(): Unit = {
    compileBatch.cancelCurrentRequest()
    cascadeBatch.cancelCurrentRequest()
  }

  def recompileAll(): Future[Unit] = {
    cancel()

    def clean(
        connectionOpt: Option[BuildServerConnection],
        targetIds: Seq[BuildTargetIdentifier]
    ): Future[Unit] = {
      val cleaned = connectionOpt match {
        case None =>
          Future.failed(
            new Exception(
              s"No build server for target IDs ${targetIds.map(_.getUri).mkString(", ")}"
            )
          )
        case Some(connection) =>
          val params = new b.CleanCacheParams(targetIds.asJava)
          connection.clean(params).asScala
      }

      for {
        cleanResult <- cleaned
        if cleanResult.getCleaned() == true
        compiled <- compile(targetIds).future
      } yield ()
    }

    val groupedTargetIds = buildTargets.allBuildTargetIds
      .groupBy(buildTargets.buildServerOf(_))
    Future
      .traverse(groupedTargetIds) { case (connectionOpt, targetIds) =>
        clean(connectionOpt, targetIds)
      }
      .ignoreValue
  }

  private def expand(path: AbsolutePath): Option[b.BuildTargetIdentifier] = {
    val isCompilable =
      (path.isScalaOrJava || path.isSbt) &&
        !path.isDependencySource(workspace())

    if (isCompilable) {
      val targetOpt = buildTargets.inverseSources(path)

      if (targetOpt.isEmpty) {
        scribe.warn(s"no build target for: $path")
      }

      targetOpt
    } else
      None
  }

  def expand(paths: Seq[AbsolutePath]): Seq[b.BuildTargetIdentifier] =
    paths.flatMap(expand(_)).distinct

  private def compile(
      targets: Seq[b.BuildTargetIdentifier]
  ): CancelableFuture[Map[BuildTargetIdentifier, b.CompileResult]] = {

    val targetsByBuildServer = targets
      .flatMap(target =>
        buildTargets.buildServerOf(target).map(_ -> target).toSeq
      )
      .groupBy { case (buildServer, _) =>
        buildServer
      }
      .map { case (buildServer, targets) =>
        val targets0 = targets.map { case (_, target) =>
          target
        }
        (buildServer, targets0)
      }

    targetsByBuildServer.toList match {
      case Nil =>
        Future
          .successful(Map.empty[BuildTargetIdentifier, b.CompileResult])
          .asCancelable
      case (buildServer, targets) :: Nil =>
        compile(buildServer, targets)
          .map(res => targets.map(target => target -> res).toMap)
      case targetList =>
        val futures = targetList.map { case (buildServer, targets) =>
          compile(buildServer, targets).map(res =>
            targets.map(target => target -> res)
          )
        }
        CancelableFuture.sequence(futures).map(_.flatten.toMap)
    }
  }

  private def compile(
      connection: BuildServerConnection,
      targets: Seq[b.BuildTargetIdentifier]
  ): CancelableFuture[b.CompileResult] = {
    val params = new b.CompileParams(targets.asJava)
    targets.foreach(target => isCompiling(target) = true)
    val compilation = connection.compile(params)

    val result = compilation.asScala
      .andThen { case result =>
        updateCompiledTargetState(result)

        // See https://github.com/scalacenter/bloop/issues/1067
        classes.rebuildIndex(
          targets,
<<<<<<< HEAD
          _ => {
=======
          () => {
>>>>>>> 690ebade
            refreshTestSuites()
            if (targets.exists(isCurrentlyFocused)) {
              languageClient.refreshModel()
            }
          }
        )
      }

    CancelableFuture(result, Cancelable(() => compilation.cancel(false)))
  }

  private def updateCompiledTargetState(result: Try[b.CompileResult]): Unit =
    result match {
      case Failure(_) =>
        isCompiling.clear()
      case Success(_) =>
        lastCompile = isCompiling.keySet
        isCompiling.clear()
    }
}<|MERGE_RESOLUTION|>--- conflicted
+++ resolved
@@ -220,11 +220,7 @@
         // See https://github.com/scalacenter/bloop/issues/1067
         classes.rebuildIndex(
           targets,
-<<<<<<< HEAD
-          _ => {
-=======
           () => {
->>>>>>> 690ebade
             refreshTestSuites()
             if (targets.exists(isCurrentlyFocused)) {
               languageClient.refreshModel()
