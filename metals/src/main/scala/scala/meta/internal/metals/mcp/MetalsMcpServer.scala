package scala.meta.internal.metals.mcp

import java.net.InetSocketAddress
import java.nio.file.Path
import java.util.ArrayList
import java.util.Arrays
import java.util.function.BiFunction
import java.util.{List => JList}
import java.util.{Map => JMap}

import scala.concurrent.ExecutionContext
import scala.concurrent.Future
import scala.util.Try
import scala.util.control.NonFatal

import scala.meta.internal.bsp.BuildChange
import scala.meta.internal.metals.BuildTargets
import scala.meta.internal.metals.Cancelable
import scala.meta.internal.metals.Compilations
import scala.meta.internal.metals.ConnectionProvider
import scala.meta.internal.metals.Diagnostics
import scala.meta.internal.metals.JsonParser.XtensionSerializableToJson
import scala.meta.internal.metals.MetalsEnrichments._
import scala.meta.internal.metals.MutableCancelable
import scala.meta.internal.metals.mcp.McpPrinter._
import scala.meta.internal.metals.mcp.McpQueryEngine
import scala.meta.internal.metals.mcp.SymbolType
import scala.meta.io.AbsolutePath

import com.fasterxml.jackson.databind.ObjectMapper
import io.modelcontextprotocol.server.McpAsyncServerExchange
import io.modelcontextprotocol.server.McpServer
import io.modelcontextprotocol.server.McpServerFeatures.AsyncToolSpecification
import io.modelcontextprotocol.server.transport.HttpServletSseServerTransportProvider
import io.modelcontextprotocol.spec.McpSchema.CallToolResult
import io.modelcontextprotocol.spec.McpSchema.Content
import io.modelcontextprotocol.spec.McpSchema.LoggingLevel
import io.modelcontextprotocol.spec.McpSchema.LoggingMessageNotification
import io.modelcontextprotocol.spec.McpSchema.ServerCapabilities
import io.modelcontextprotocol.spec.McpSchema.TextContent
import io.modelcontextprotocol.spec.McpSchema.Tool
import io.undertow.Undertow
import io.undertow.servlet.Servlets
import io.undertow.servlet.api.InstanceHandle
import jakarta.servlet.http.HttpServletRequest
import jakarta.servlet.http.HttpServletResponse
import org.eclipse.lsp4j.MessageParams
import org.eclipse.lsp4j.MessageType
import org.eclipse.lsp4j.services.LanguageClient
import reactor.core.publisher.Mono

class MetalsMcpServer(
    queryEngine: McpQueryEngine,
    projectPath: AbsolutePath,
    compilations: Compilations,
    focusedDocument: () => Option[AbsolutePath],
    diagnostics: Diagnostics,
    buildTargets: BuildTargets,
    mcpTestRunner: McpTestRunner,
    editorName: String,
    projectName: String,
    languageClient: LanguageClient,
    connectionProvider: ConnectionProvider,
)(implicit
    ec: ExecutionContext
) extends Cancelable {

  private val objectMapper = new ObjectMapper()

  private def createContent(text: String): JList[Content] = {
    Arrays.asList(new TextContent(text))
  }

  private def cancelable = new MutableCancelable()

  private val sseEndpoint = "/sse"

  def run(): Unit = {
    val servlet = new HttpServletSseServerTransportProvider(
      objectMapper,
      "/",
      sseEndpoint,
    ) {
      override def doGet(
          request: HttpServletRequest,
          response: HttpServletResponse,
      ): Unit = {
        super.doGet(request, response)
        val pathInfo = request.getPathInfo();
        if (sseEndpoint.equals(pathInfo)) {
          val scheduler =
            java.util.concurrent.Executors.newSingleThreadScheduledExecutor()
          // Scheduling a ping task to keep the connection alive,
          // see: https://github.com/AltimateAI/vscode-dbt-power-user/pull/1631 or
          // https://github.com/modelcontextprotocol/rust-sdk/pull/74
          val pingTask = new Runnable {
            override def run(): Unit = {
              try {
                response.getWriter().write(": ping\n\n")
                response.getWriter().flush()
              } catch {
                case _: Exception => scheduler.shutdown()
              }
            }
          }
          scheduler.scheduleAtFixedRate(
            pingTask,
            30,
            30,
            java.util.concurrent.TimeUnit.SECONDS,
          )
        }
      }
    }

    val capabilities = ServerCapabilities
      .builder()
      .tools(true) // Tool support with list changes notifications
      .logging() // Enable logging support (enabled by default with logging level INFO)
      .build();

    // Create server with configuration
    val asyncServer = McpServer
      .async(servlet)
      .serverInfo("scala-mcp-server", "0.1.0")
      .capabilities(capabilities)
      .build()

    cancelable.add(() => asyncServer.close())

    // Register tools
    asyncServer.addTool(createFileCompileTool()).subscribe()
    asyncServer.addTool(createCompileTool()).subscribe()
    asyncServer.addTool(createTestTool()).subscribe()
    asyncServer.addTool(createGlobSearchTool()).subscribe()
    asyncServer.addTool(createTypedGlobSearchTool()).subscribe()
    asyncServer.addTool(createInspectTool()).subscribe()
    asyncServer.addTool(createGetDocsTool()).subscribe()
    asyncServer.addTool(createGetUsagesTool()).subscribe()
    asyncServer.addTool(importBuildTool()).subscribe()

    // Log server initialization
    asyncServer.loggingNotification(
      LoggingMessageNotification
        .builder()
        .level(LoggingLevel.INFO)
        .logger("scala-mcp-server")
        .data("Server initialized")
        .build()
    )

    // serve servlet
    val servletDeployment = Servlets
      .deployment()
      .setClassLoader(classOf[MetalsMcpServer].getClassLoader())
      .setContextPath("/")
      .setDeploymentName("sse-server.war")
      .addServlets(
        Servlets
          .servlet(
            "SseServlet",
            classOf[HttpServletSseServerTransportProvider],
            () =>
              new InstanceHandle[HttpServletSseServerTransportProvider] {
                override def getInstance()
                    : HttpServletSseServerTransportProvider = servlet
                override def release(): Unit = { servlet.close() }

              },
          )
          .setAsyncSupported(true)
          .addMapping("/*")
      )

    val manager = Servlets.defaultContainer()
    val deployment = manager.addDeployment(servletDeployment)
    deployment.deploy()

<<<<<<< HEAD
    val editor = Editor.allEditors.find(_.name == editorName)
    scribe.info(s"Metals MCP server detected editor: ${editor.map(_.name)}.")
=======
    val editor = Editor.allEditors.find(_.names.contains(editorName))
>>>>>>> e468439f
    val configPort =
      editor.flatMap(e => McpConfig.readPort(projectPath, projectName, e))
    val undertowServer = Undertow
      .builder()
      .addHttpListener(configPort.getOrElse(0), "localhost")
      .setHandler(deployment.start())
      .build()
    undertowServer.start()

    val listenerInfo = undertowServer.getListenerInfo()
    val port =
      listenerInfo.get(0).getAddress().asInstanceOf[InetSocketAddress].getPort()

    if (editor.isDefined && !configPort.isDefined) {
      McpConfig.writeConfig(port, projectName, projectPath, editor.get)
    }

    languageClient.showMessage(
      new MessageParams(
        MessageType.Info,
        s"Metals MCP server started on port: $port. Refresh connection if needed.",
      )
    )

    scribe.info(s"Metals MCP server started on port: $port.")

    cancelable.add(() => undertowServer.stop())
  }

  override def cancel(): Unit = cancelable.cancel()

  private def importBuildTool(): AsyncToolSpecification = {
    val schema = """{"type": "object", "properties": { }}"""
    new AsyncToolSpecification(
      new Tool(
        "import-build",
        "Import the build to IDE. Should be performed after any build changes, e.g. adding dependepcies or any changes in build.sbt.",
        schema,
      ),
      withErrorHandling { (exchange, _) =>
        connectionProvider
          .slowConnectToBuildServer(forceImport = true)
          .map {
            case BuildChange.None =>
              new CallToolResult(createContent("No changes detected"), false)
            case BuildChange.Reconnected =>
              new CallToolResult(
                createContent("Reconnected to build server"),
                false,
              )
            case BuildChange.Reloaded =>
              new CallToolResult(createContent("Build reloaded"), false)
            case BuildChange.Failed =>
              new CallToolResult(
                createContent("Failed to reimport build."),
                false,
              )
          }
          .toMono
      },
    )

  }

  private def createCompileTool(): AsyncToolSpecification = {
    val schema = """{"type": "object", "properties": { }}"""
    new AsyncToolSpecification(
      new Tool("compile-full", "Compile the whole Scala project", schema),
      withErrorHandling { (exchange, _) =>
        compilations
          .cascadeCompile(buildTargets.allBuildTargetIds)
          .map { _ =>
            val content = diagnostics.allDiagnostics
              .map { case (path, diag) =>
                val startLine = diag.getRange().getStart().getLine()
                val endLine = diag.getRange().getEnd().getLine()
                s"${path.toRelative(projectPath)} ($startLine-$endLine): ${diag.getMessage()}"
              }
              .mkString("\n")
            new CallToolResult(createContent(content), false)
          }
          .toMono
      },
    )
  }

  private def createFileCompileTool(): AsyncToolSpecification = {
    val schema =
      """|{
         |  "type": "object",
         |  "properties": {
         |    "fileInFocus": {
         |      "type": "string",
         |      "description": "The file to compile, if empty we will try to detect file in focus"
         |    }
         |  }
         |}""".stripMargin
    new AsyncToolSpecification(
      new Tool("compile-file", "Compile a chosen Scala file", schema),
      withErrorHandling { (exchange, arguments) =>
        val path = arguments.getFileInFocus
        compilations
          .compileFile(path)
          .map {
            case Some(_) =>
              val result = diagnostics
                .forFile(path)
                .map { d =>
                  val startLine = d.getRange().getStart().getLine()
                  val endLine = d.getRange().getEnd().getLine()
                  s"($startLine-$endLine):\n${d.getMessage()}"
                }
                .mkString("\n")
              new CallToolResult(createContent(result), false)
            case None =>
              new CallToolResult(
                createContent(
                  s"Error: Incorrect file path: ${path.toString()}"
                ),
                true,
              )
          }
          .toMono
      },
    )
  }

  private def createTestTool(): AsyncToolSpecification = {
    val schema =
      """|{
         |  "type": "object",
         |    "properties": {
         |      "testFile": {
         |        "type": "string",
         |        "description": "The file containing the test suite, if empty we will try to detect it"
         |      },
         |      "testClass": {
         |        "type": "string",
         |        "description": "Fully qualified name of the test class to run"
         |      },
         |      "verbose": {
         |        "type": "boolean",
         |        "description": "Print all output from the test suite, otherwise prints only errors and summary",
         |        "default": false
         |      }
         |    },
         |    "required": ["testClass"]
         |  }
         |}""".stripMargin
    new AsyncToolSpecification(
      new Tool("test", "Run Scala test suite", schema),
      withErrorHandling { (exchange, arguments) =>
        val testClass = arguments.getAs[String]("testClass")
        val optPath = arguments
          .getOptAs[String]("testFile")
          .map(path => AbsolutePath(Path.of(path))(projectPath))
        val printOnlyErrorsAndSummary = arguments
          .getOptAs[Boolean]("verbose")
          .getOrElse(false)
        val result = mcpTestRunner.runTests(
          testClass,
          optPath,
          printOnlyErrorsAndSummary,
        )
        (result match {
          case Right(value) =>
            value.map(content =>
              new CallToolResult(createContent(content), false)
            )
          case Left(error) =>
            Future.successful(
              new CallToolResult(createContent(s"Error: $error"), true)
            )
        }).toMono
      },
    )
  }

  private def createGlobSearchTool(): AsyncToolSpecification = {
    val schema = """
      {
        "type": "object",
        "properties": {
          "query": {
            "type": "string",
            "description": "Substring of the symbol to search for"
          },
          "fileInFocus": {
            "type": "string",
            "description": "The current file in focus for context, if empty we will try to detect it"
          }
        },
        "required": ["query"]
      }
    """
    new AsyncToolSpecification(
      new Tool("glob-search", "Search for symbols using glob pattern", schema),
      withErrorHandling { (exchange, arguments) =>
        val query = arguments.getAs[String]("query")
        val path = arguments.getFileInFocus
        queryEngine
          .globSearch(query, Set.empty, path)
          .map(result =>
            new CallToolResult(
              createContent(result.map(_.show).mkString("\n")),
              false,
            )
          )
          .toMono
      },
    )
  }

  private def createTypedGlobSearchTool(): AsyncToolSpecification = {
    val schema = """
      {
        "type": "object",
        "properties": {
          "query": {
            "type": "string",
            "description": "Substring of the symbol to search for"
          },
          "symbolType": {
            "type": "array",
            "items": {
              "type": "string",
              "enum": ["package", "class", "object", "function", "method", "trait"]
            },
            "description": "The type of symbol to search for"
          },
          "fileInFocus": {
            "type": "string",
            "description": "The current file in focus for context, if empty we will try to detect it"
          }
        },
        "required": ["query", "symbolType"]
      }
    """
    new AsyncToolSpecification(
      new Tool(
        "typed-glob-search",
        "Search for symbols by type using glob pattern",
        schema,
      ),
      withErrorHandling { (exchange, arguments) =>
        val query = arguments.getAs[String]("query")
        val path = arguments.getFileInFocus
        val symbolTypes = arguments
          .getAs[ArrayList[String]]("symbolType")
          .asScala
          .flatMap(s => SymbolType.values.find(_.name == s))
          .toSet

        queryEngine
          .globSearch(query, symbolTypes, path)
          .map(result =>
            new CallToolResult(
              createContent(result.map(_.show).mkString("\n")),
              false,
            )
          )
          .toMono
      },
    )
  }

  private def createInspectTool(): AsyncToolSpecification = {
    val schema = """
      {
        "type": "object",
        "properties": {
          "fqcn": {
            "type": "string",
            "description": "Fully qualified name of the symbol to inspect"
          },
          "fileInFocus": {
            "type": "string",
            "description": "The current file in focus for context, if empty we will try to detect it"
          }
        },
        "required": ["fqcn"]
      }
    """
    new AsyncToolSpecification(
      new Tool(
        "inspect",
        """|Inspect a chosen Scala symbol.
           |For packages, objects and traits returns list of members.
           |For classes returns list of members and constructors.
           |For methods returns signatures of all overloaded methods.""".stripMargin,
        schema,
      ),
      withErrorHandling { (exchange, arguments) =>
        val fqcn = arguments.getFqcn
        val path = arguments.getFileInFocus
        queryEngine
          .inspect(fqcn, path)
          .map(result =>
            new CallToolResult(
              createContent(result.show),
              false,
            )
          )
          .toMono
      },
    )
  }

  private def createGetDocsTool(): AsyncToolSpecification = {
    val schema = """
      {
        "type": "object",
        "properties": {
          "fqcn": {
            "type": "string",
            "description": "Fully qualified name of the symbol to get documentation for"
          }
        },
        "required": ["fqcn"]
      }
    """
    new AsyncToolSpecification(
      new Tool(
        "get-docs",
        "Get documentation for a chosen Scala symbol",
        schema,
      ),
      withErrorHandling { (exchange, arguments) =>
        val fqcn = arguments.getFqcn
        Future {
          queryEngine.getDocumentation(fqcn) match {
            case Some(result) =>
              new CallToolResult(createContent(result.show), false)
            case None =>
              new CallToolResult(
                createContent("Error: Symbol not found"),
                false,
              )
          }
        }.toMono
      },
    )
  }

  private def createGetUsagesTool(): AsyncToolSpecification = {
    val schema = """
      {
        "type": "object",
        "properties": {
          "fqcn": { 
            "type": "string",
            "description": "Fully qualified name of the symbol to get usages for"
          },
          "fileInFocus": {
            "type": "string",
            "description": "The current file in focus for context, if empty we will try to detect it"
          }
        },
        "required": ["fqcn"]
      }
    """
    new AsyncToolSpecification(
      new Tool(
        "get-usages",
        "Get usages for a chosen Scala symbol. Returns list of files with line numbers.",
        schema,
      ),
      withErrorHandling { (exchange, arguments) =>
        val fqcn = arguments.getFqcn
        val path = arguments.getFileInFocus
        Future {
          val result = queryEngine.getUsages(fqcn, path)
          new CallToolResult(createContent(result.show(projectPath)), false)
        }.toMono
      },
    )
  }

  private def withErrorHandling(
      f: (McpAsyncServerExchange, JMap[String, Object]) => Mono[CallToolResult]
  ): BiFunction[
    McpAsyncServerExchange,
    JMap[String, Object],
    Mono[CallToolResult],
  ] = { (exchange, arguments) =>
    try {
      f(exchange, arguments)
    } catch {
      case NonFatal(e) =>
        scribe.warn(
          s"Error while processing request: ${e.getMessage}, arguments: ${arguments.toJson}, stacktrace:" +
            e.getStackTrace.mkString("\n")
        )
        Mono.just(
          new CallToolResult(
            createContent(
              s"Error: ${e.getMessage}, arguments: ${arguments.toJson}"
            ),
            true,
          )
        )
    }
  }

  implicit class XtensionFuture[T](val f: Future[T]) {
    def toMono: Mono[T] = Mono.fromFuture(f.asJava)
  }

  implicit class XtensionArguments(
      val arguments: java.util.Map[String, Object]
  ) {
    def getFqcn: String =
      getAs[String]("fqcn").stripPrefix("_empty_.")

    def getAs[T](key: String): T =
      arguments.get(key) match {
        case null => throw new MissingArgumentException(key)
        case value =>
          Try(value.asInstanceOf[T]).toOption.getOrElse(
            throw new IncorrectArgumentTypeException(
              key,
              value.getClass.getName,
            )
          )
      }

    def getOptAs[T](key: String): Option[T] =
      arguments.get(key) match {
        case null => None
        case value =>
          Try(value.asInstanceOf[T]).toOption.orElse(
            throw new IncorrectArgumentTypeException(
              key,
              value.getClass.getName,
            )
          )
      }

    def getFileInFocus: AbsolutePath =
      getOptAs[String]("fileInFocus")
        .filter(_.nonEmpty)
        .map(path => AbsolutePath(Path.of(path))(projectPath))
        .orElse { focusedDocument() }
        .getOrElse(throw MissingFileInFocusException)
  }
}

sealed trait IncorrectArgumentException extends Exception
class MissingArgumentException(key: String)
    extends Exception(s"Missing argument: $key")
    with IncorrectArgumentException

class IncorrectArgumentTypeException(key: String, expected: String)
    extends Exception(s"Incorrect argument type for $key, expected: $expected")
    with IncorrectArgumentException

object MissingFileInFocusException
    extends Exception(s"Missing fileInFocus and failed to infer it.")
    with IncorrectArgumentException<|MERGE_RESOLUTION|>--- conflicted
+++ resolved
@@ -176,12 +176,10 @@
     val deployment = manager.addDeployment(servletDeployment)
     deployment.deploy()
 
-<<<<<<< HEAD
-    val editor = Editor.allEditors.find(_.name == editorName)
-    scribe.info(s"Metals MCP server detected editor: ${editor.map(_.name)}.")
-=======
     val editor = Editor.allEditors.find(_.names.contains(editorName))
->>>>>>> e468439f
+    scribe.info(
+      s"Metals MCP server detected editor: ${editor.map(_.displayName)}."
+    )
     val configPort =
       editor.flatMap(e => McpConfig.readPort(projectPath, projectName, e))
     val undertowServer = Undertow
