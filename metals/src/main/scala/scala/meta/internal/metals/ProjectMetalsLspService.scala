--- conflicted
+++ resolved
@@ -456,14 +456,7 @@
     }
   }
 
-<<<<<<< HEAD
-  def ammoniteStart(): Future[Unit] = ammonite.start()
-  def ammoniteStop(): Future[Unit] = ammonite.stop()
-
   def switchBspServer(): Future[BuildChange] =
-=======
-  def switchBspServer(): Future[Unit] =
->>>>>>> 9d8f5492
     connectionProvider.switchBspServer()
 
   def resetPopupChoice(value: String): Future[Unit] =
