--- conflicted
+++ resolved
@@ -46,20 +46,16 @@
    */
   def resolve(): BspResolvedResult = {
     resolveExplicit().getOrElse {
-<<<<<<< HEAD
       val supportBloop = buildTools.loadSupported.collect {
         case b: BloopInstallProvider => b
       }.nonEmpty
 
       val resolved = bspServers.resolve()
-      if (supportBloop || buildTools.isBloop)
-=======
       if (
         buildTools
           .loadSupported()
           .exists(_.isBloopDefaultBsp) || buildTools.isBloop
       )
->>>>>>> 14b56d9d
         ResolvedBloop
       // WORKSPACE file is found && bsp connection file for Bazel is not yet generated
       else if (buildTools.isBazel && resolved == ResolvedNone) ResolvedBazel
