package scala.meta.internal.bsp

import java.nio.file.Files

import scala.concurrent.ExecutionContext
import scala.concurrent.Future

<<<<<<< HEAD
import scala.meta.internal.builds.BazelBuildTool
=======
import scala.meta.internal.bsp.BspConfigGenerationStatus._
import scala.meta.internal.builds.BuildServerProvider
>>>>>>> af5d7f74
import scala.meta.internal.builds.BuildTools
import scala.meta.internal.builds.SbtBuildTool
import scala.meta.internal.builds.ShellRunner
import scala.meta.internal.metals.BloopServers
import scala.meta.internal.metals.BuildServerConnection
import scala.meta.internal.metals.Messages
import scala.meta.internal.metals.Messages.BspSwitch
import scala.meta.internal.metals.MetalsEnrichments._
import scala.meta.internal.metals.StatusBar
import scala.meta.internal.metals.Tables
import scala.meta.internal.metals.UserConfiguration
import scala.meta.internal.semver.SemVer
import scala.meta.io.AbsolutePath

import ch.epfl.scala.bsp4j.BspConnectionDetails
import com.google.common.collect.ImmutableList
import org.eclipse.lsp4j.services.LanguageClient

class BspConnector(
    bloopServers: BloopServers,
    bspServers: BspServers,
    buildTools: BuildTools,
    client: LanguageClient,
    tables: Tables,
    userConfig: () => UserConfiguration,
    statusBar: StatusBar,
<<<<<<< HEAD
    shellRunner: ShellRunner
=======
    bspConfigGenerator: BspConfigGenerator,
    currentConnection: () => Option[BuildServerConnection],
>>>>>>> af5d7f74
)(implicit ec: ExecutionContext) {

  /**
   * Resolves the current build servers that either have a bsp entry or if the
   * workspace can support Bloop, it will also resolve Bloop.
   */
  def resolve(): BspResolvedResult = {
    resolveExplicit().getOrElse {
      if (buildTools.loadSupported().nonEmpty || buildTools.isBloop)
        ResolvedBloop
      else bspServers.resolve()
    }
  }

  private def resolveExplicit(): Option[BspResolvedResult] = {
    tables.buildServers.selectedServer().flatMap { sel =>
      if (sel == BloopServers.name) Some(ResolvedBloop)
      else
        bspServers
          .findAvailableServers()
          .find(_.getName == sel)
          .map(ResolvedBspOne)
    }
  }

  /**
   * Handles the connection to the build server. This assumes that all
   * information that it needs is already in place by either having a
   * workspace that can work with Bloop or a workspace that already has a bsp
   * entry. In the case that a user is switching build servers the generation
   * of the bsp entry has already happened at this point.
   */
  def connect(
      workspace: AbsolutePath,
      userConfiguration: UserConfiguration,
  )(implicit ec: ExecutionContext): Future[Option[BspSession]] = {
    def connect(
        workspace: AbsolutePath
    ): Future[Option[BuildServerConnection]] = {
      scribe.info("Attempting to connect to the build server...")
      resolve() match {
        case ResolvedNone =>
          scribe.info("No build server found")
          Future.successful(None)
        case ResolvedBloop =>
          bloopServers.newServer(workspace, userConfiguration).map(Some(_))
        case ResolvedBspOne(details)
            if details.getName() == SbtBuildTool.name =>
          val shouldReload = SbtBuildTool.writeSbtMetalsPlugins(workspace)
          val connectionF =
            for {
              connection <- bspServers.newServer(workspace, details)
              _ <-
                if (shouldReload) connection.workspaceReload()
                else Future.successful(())
            } yield connection
          statusBar
            .trackFuture("Connecting to sbt", connectionF, showTimer = true)
            .map(Some(_))
        case ResolvedBspOne(details) if details.getName == "bazelbsp" =>
          BazelBuildTool
            .writeBazelConfig(shellRunner, workspace)
            .flatMap(_ => bspServers.newServer(workspace, details).map(Some(_)))
        case ResolvedBspOne(details) =>
          bspServers.newServer(workspace, details).map(Some(_))
        case ResolvedMultiple(_, availableServers) =>
          val distinctServers = availableServers
            .groupBy(_.getName())
            .mapValues {
              case singleVersion :: Nil => singleVersion
              case multipleVersions =>
                multipleVersions.reduceLeft[BspConnectionDetails] {
                  case (a, b) =>
                    if (
                      SemVer.Version.fromString(a.getVersion()) > SemVer.Version
                        .fromString(b.getVersion())
                    ) a
                    else b
                }
            }

          val query =
            Messages.BspSwitch.chooseServerRequest(
              distinctServers.keySet.toList,
              None,
            )
          for {
            Some(item) <- client
              .showMessageRequest(query.params)
              .asScala
              .map(item =>
                Option(item).map(item =>
                  distinctServers(query.mapping(item.getTitle))
                )
              )
            conn <- bspServers.newServer(workspace, item)
          } yield Some(conn)
      }
    }

    connect(workspace).flatMap { possibleBuildServerConn =>
      possibleBuildServerConn match {
        case None => Future.successful(None)
        case Some(buildServerConn)
            if buildServerConn.isBloop && buildTools.isSbt =>
          // NOTE: (ckipp01) we special case this here since sbt bsp server
          // doesn't yet support metabuilds. So in the future when that
          // changes, re-work this and move the creation of this out above
          val metaConns = sbtMetaWorkspaces(workspace).map(connect(_))
          Future
            .sequence(metaConns)
            .map(meta => Some(BspSession(buildServerConn, meta.flatten)))
        case Some(buildServerConn) =>
          Future(Some(BspSession(buildServerConn, List.empty)))
      }
    }
  }

  private def sbtMetaWorkspaces(root: AbsolutePath): List[AbsolutePath] = {
    def recursive(
        p: AbsolutePath,
        acc: List[AbsolutePath],
    ): List[AbsolutePath] = {
      val projectDir = p.resolve("project")
      val bloopDir = projectDir.resolve(".bloop")
      if (Files.exists(bloopDir.toNIO))
        recursive(projectDir, projectDir :: acc)
      else
        acc
    }
    recursive(root, List.empty)
  }

  /**
   * Have the user choose what server they'd like to use out of a list of
   * possible servers that are available to them in the workspace.
   *
   * @param possibleServers This could be servers that already have a bsp
   * entry or just build tools that the user is using that can also be a build
   * server. This is why we're working with strings instead of
   * bspConnectionDetails.
   * @param currentBsp a possible current choice they've made to explicit use
   * this server in the past.
   * @return
   */
  private def askUser(
      possibleServers: List[String],
      currentSelectedServer: Option[String],
  ): Future[Option[String]] = {
    val params = Messages.BspSwitch.chooseServerRequest(
      possibleServers,
      currentSelectedServer,
    )

    for {
      item <- client.showMessageRequest(params.params).asScala
    } yield Option(item).map(_.getTitle()).map(params.mapping(_))
  }

  /**
   * Runs "Switch build server" command, returns true if build server choice
   * was changed.
   *
   * NOTE: that in most cases this doesn't actaully change your build server
   * and connect to it, but stores that you want to chage it unless you are
   * choosing Bloop, since in that case it's special cased and does start it.
   */
  def switchBuildServer(
      workspace: AbsolutePath,
      createBloopAndConnect: () => Future[BuildChange],
  ): Future[Boolean] = {

    val foundServers = bspServers.findAvailableServers()
    val bloopPresent: Boolean = buildTools.isBloop

    // These are buildTools in the workspace that can serve as a build servers
    // and don't already have a .bsp entry
    val possibleServers: Map[String, Either[
      BuildServerProvider,
      BspConnectionDetails,
    ]] = buildTools
      .loadSupported()
      .collect {
        case buildTool: BuildServerProvider
            if !foundServers
              .exists(details =>
                details.getName() == buildTool.getBuildServerName
              ) =>
          buildTool.getBuildServerName -> Left(buildTool)
      }
      .toMap

    // These are build servers that already have a .bsp entry plus bloop if
    // it's an option.
    val availableServers: Map[String, Either[
      BuildServerProvider,
      BspConnectionDetails,
    ]] = {
      if (bloopPresent || buildTools.loadSupported().nonEmpty)
        new BspConnectionDetails(
          BloopServers.name,
          ImmutableList.of(),
          userConfig().currentBloopVersion,
          "",
          ImmutableList.of(),
        ) :: foundServers
      else foundServers
    }.map { details =>
      details.getName() -> Right(details)
    }.toMap

    val allPossibleServers = possibleServers ++ availableServers

    /**
     * Handles showing the user what they need to know after an attempt to
     * generate a bsp config has happened.
     */
    def handleGenerationStatus(
        buildTool: BuildServerProvider,
        status: BspConfigGenerationStatus,
    ): Boolean = status match {
      case BspConfigGenerationStatus.Generated =>
        tables.buildServers.chooseServer(buildTool.getBuildServerName)
        true
      case Cancelled => false
      case Failed(exit) =>
        exit match {
          case Left(exitCode) =>
            scribe.error(
              s"Creation of .bsp/${buildTool.getBuildServerName} failed with exit code: $exitCode"
            )
            client.showMessage(
              Messages.BspProvider.genericUnableToCreateConfig
            )
          case Right(message) =>
            client.showMessage(
              Messages.BspProvider.unableToCreateConfigFromMessage(
                message
              )
            )
        }
        false
    }

    def handleServerChoice(
        possibleChoice: Option[String],
        currentSelectedServer: Option[String],
    ) = {
      possibleChoice match {
        case Some(choice) =>
          allPossibleServers(choice) match {
            case Left(buildTool) =>
              buildTool
                .generateBspConfig(
                  workspace,
                  args => bspConfigGenerator.runUnconditionally(buildTool, args),
                )
                .map(status => handleGenerationStatus(buildTool, status))
            case Right(details) if details.getName == BloopServers.name =>
              tables.buildServers.chooseServer(details.getName)
              if (bloopPresent) {
                Future.successful(true)
              } else {
                createBloopAndConnect().ignoreValue
                Future.successful(false)
              }
            case Right(details)
                if !currentSelectedServer.contains(details.getName) =>
              tables.buildServers.chooseServer(details.getName)
              Future.successful(true)
            case _ => Future.successful(false)
          }
        case _ =>
          Future.successful(false)
      }
    }

    allPossibleServers.keys.toList match {
      case Nil =>
        client.showMessage(BspSwitch.noInstalledServer)
        Future.successful(false)
      case singleServer :: Nil =>
        allPossibleServers(singleServer) match {
          case Left(buildTool) =>
            buildTool
              .generateBspConfig(
                workspace,
                args => bspConfigGenerator.runUnconditionally(buildTool, args),
              )
              .map(status => handleGenerationStatus(buildTool, status))
          case Right(connectionDetails) =>
            client.showMessage(
              BspSwitch.onlyOneServer(name = connectionDetails.getName())
            )
            Future.successful(false)
        }
      case multipleServers =>
        val currentSelectedServer =
          tables.buildServers
            .selectedServer()
            .orElse(currentConnection().map(_.name))
        askUser(multipleServers, currentSelectedServer).flatMap(choice =>
          handleServerChoice(choice, currentSelectedServer)
        )
    }
  }
}<|MERGE_RESOLUTION|>--- conflicted
+++ resolved
@@ -5,12 +5,9 @@
 import scala.concurrent.ExecutionContext
 import scala.concurrent.Future
 
-<<<<<<< HEAD
 import scala.meta.internal.builds.BazelBuildTool
-=======
 import scala.meta.internal.bsp.BspConfigGenerationStatus._
 import scala.meta.internal.builds.BuildServerProvider
->>>>>>> af5d7f74
 import scala.meta.internal.builds.BuildTools
 import scala.meta.internal.builds.SbtBuildTool
 import scala.meta.internal.builds.ShellRunner
@@ -37,12 +34,9 @@
     tables: Tables,
     userConfig: () => UserConfiguration,
     statusBar: StatusBar,
-<<<<<<< HEAD
-    shellRunner: ShellRunner
-=======
+    shellRunner: ShellRunner,
     bspConfigGenerator: BspConfigGenerator,
     currentConnection: () => Option[BuildServerConnection],
->>>>>>> af5d7f74
 )(implicit ec: ExecutionContext) {
 
   /**
