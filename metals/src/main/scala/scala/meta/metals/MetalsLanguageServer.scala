--- conflicted
+++ resolved
@@ -176,11 +176,9 @@
           serverState.set(ServerState.Initialized(service))
           metalsService.underlying = service
 
-<<<<<<< HEAD
-          folderUris.foreach(new StdReportContext(_).cleanUpOldReports())
-=======
-          new StdReportContext(workspace.toNIO).cleanUpOldReports()
->>>>>>> 9e781aef
+          folderUris.foreach(folder =>
+            new StdReportContext(folder.toNIO).cleanUpOldReports()
+          )
 
           service.initialize()
       }
