{
  "scripts": {
    "start": "docusaurus start",
    "build": "docusaurus build",
    "publish-gh-pages": "docusaurus deploy",
    "swizzle": "docusaurus swizzle",
    "docusaurus": "docusaurus",
    "serve": "docusaurus serve"
  },
  "devDependencies": {},
  "dependencies": {
<<<<<<< HEAD
    "@docusaurus/core": "2.4.1",
    "@docusaurus/plugin-client-redirects": "2.4.0",
=======
    "@docusaurus/core": "2.4.0",
    "@docusaurus/plugin-client-redirects": "2.4.1",
>>>>>>> 9c4589a0
    "@docusaurus/preset-classic": "2.4.0",
    "@easyops-cn/docusaurus-search-local": "^0.35.0",
    "clsx": "^1.1.1",
    "react": "^18.2.0",
    "react-dom": "^18.2.0"
  }
}<|MERGE_RESOLUTION|>--- conflicted
+++ resolved
@@ -9,13 +9,8 @@
   },
   "devDependencies": {},
   "dependencies": {
-<<<<<<< HEAD
     "@docusaurus/core": "2.4.1",
-    "@docusaurus/plugin-client-redirects": "2.4.0",
-=======
-    "@docusaurus/core": "2.4.0",
     "@docusaurus/plugin-client-redirects": "2.4.1",
->>>>>>> 9c4589a0
     "@docusaurus/preset-classic": "2.4.0",
     "@easyops-cn/docusaurus-search-local": "^0.35.0",
     "clsx": "^1.1.1",
