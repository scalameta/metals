name: CI
on:
  push:
    branches:
      - main
  pull_request:

concurrency:
  group: ci-${{ github.ref }}
  cancel-in-progress: ${{ github.ref != 'refs/heads/main' }}

jobs:
  unit:
    name: ${{ matrix.os }} jdk-${{ matrix.java }} unit tests ${{ matrix.shard }} / 2
    runs-on: ${{ matrix.os }}
    strategy:
      fail-fast: false
      matrix:
        os: [windows-latest, macOS-latest, ubuntu-latest]
        java: ["17"]
        shard: [1, 2]
        include:
          - os: ubuntu-latest
            java: "8"
            shard: 1
          - os: ubuntu-latest
            java: "8"
            shard: 2
    steps:
      - uses: actions/checkout@v4
      - uses: actions/setup-java@v4
        with:
          distribution: 'temurin'
          java-version: ${{ matrix.java }}
          cache: 'sbt'
      - name: Run unit tests
        run: |
          bin/test.sh unit/test
        env:
          JAVA_VERSION: ${{ matrix.java }}
          TEST_SHARD: ${{ matrix.shard }}
          GOOGLE_APPLICATION_CREDENTIALS: ${{ secrets.GOOGLE_APPLICATION_CREDENTIALS }}
          GOOGLE_APPLICATION_CREDENTIALS_JSON: ${{ secrets.GOOGLE_APPLICATION_CREDENTIALS_JSON }}
        shell: bash
  integration:
    name: ${{ matrix.name }}
    runs-on: ${{ matrix.os }}
    strategy:
      fail-fast: false
      matrix:
        type:
          [
            gradle-mac,
            sbt,
            maven,
            gradle,
            scalacli,
            mill,
            bazel,
            feature,
            cross,
            scalafmt,
            scalafix,
          ]
        include:
          - type: gradle-mac
            command: bin/test.sh 'slow/testOnly -- tests.gradle.*'
            name: Gradle MacOS integration
            os: macOS-latest
            java: "17"
          - type: sbt
            command: bin/test.sh 'slow/testOnly -- tests.sbt.*'
            name: Sbt integration
            os: ubuntu-latest
            java: "17"
          - type: sbt-metals jdk8
            command: bin/test.sh sbt-metals/scripted
            name: Sbt-metals/scripted jdk8
            os: ubuntu-latest
            java: "8"
          - type: maven
            command: bin/test.sh 'slow/testOnly -- tests.maven.*'
            name: Maven integration
            os: ubuntu-latest
            java: "17"
          - type: gradle
            command: bin/test.sh 'slow/testOnly -- tests.gradle.*'
            name: Gradle integration
            os: ubuntu-latest
            java: "17"
          - type: mill
            command: bin/test.sh 'slow/testOnly -- tests.mill.*'
            name: Mill integration
            os: ubuntu-latest
<<<<<<< HEAD
          - type: bazel
            command: bin/test.sh 'slow/testOnly -- tests.bazel.*'
            name: Bazel integration
            os: ubuntu-latest
=======
            java: "17"
>>>>>>> 73706fa6
          - type: scalacli
            command: bin/test.sh 'slow/testOnly -- tests.scalacli.*'
            name: Scala CLI integration
            os: ubuntu-latest
            java: "17"
          - type: feature
            command: bin/test.sh 'slow/testOnly -- tests.feature.*'
            name: LSP integration tests
            os: ubuntu-latest
            java: "17"
          - type: cross
            command: sbt +cross/test
            name: Scala cross tests
            os: ubuntu-latest
            java: "17"
          - type: mtags-java
            command: sbt javapc/test
            name: Scala javapc tests
            os: ubuntu-latest
            java: "17"
          - type: cross-test-nightly
            command: sbt cross-test-latest-nightly
            name: Scala3 latest NIGHTLY cross test
            os: ubuntu-latest
            java: "17"
          - type: cross-test-2-11
            command: sbt cross-test-2-11
            name: Scala 2.11 cross tests
            os: ubuntu-latest
            java: "8"
          - type: scalafix
            command: sbt scalafixCheck docs/docusaurusCreateSite
            name: Scalafix and docs
            os: ubuntu-latest
            java: "17"
          - type: scalafmt
            command: ./bin/scalafmt --test
            name: Formatting
            os: ubuntu-latest
            java: "17"
          - type: MiMa
            command: sbt interfaces/mimaReportBinaryIssues
            name: MiMa
            os: ubuntu-latest
            java: "17"
    steps:
      - uses: actions/checkout@v4
      - uses: actions/setup-java@v4
        with:
          distribution: 'temurin'
          java-version: ${{ matrix.java }}
          cache: 'sbt'
      - name: ${{ matrix.command }}
        run: ${{ matrix.command }}
        env:
          GOOGLE_APPLICATION_CREDENTIALS: ${{ secrets.GOOGLE_APPLICATION_CREDENTIALS }}
          GOOGLE_APPLICATION_CREDENTIALS_JSON: ${{ secrets.GOOGLE_APPLICATION_CREDENTIALS_JSON }}
      - name: "test download dependencies"
        run: sbt downloadDependencies
        if: matrix.type == 'cross'<|MERGE_RESOLUTION|>--- conflicted
+++ resolved
@@ -92,14 +92,12 @@
             command: bin/test.sh 'slow/testOnly -- tests.mill.*'
             name: Mill integration
             os: ubuntu-latest
-<<<<<<< HEAD
+            java: "17"
           - type: bazel
             command: bin/test.sh 'slow/testOnly -- tests.bazel.*'
             name: Bazel integration
             os: ubuntu-latest
-=======
             java: "17"
->>>>>>> 73706fa6
           - type: scalacli
             command: bin/test.sh 'slow/testOnly -- tests.scalacli.*'
             name: Scala CLI integration
