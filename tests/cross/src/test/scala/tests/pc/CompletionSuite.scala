--- conflicted
+++ resolved
@@ -27,12 +27,7 @@
            |List - java.util
            |JList - javax.swing
            |""".stripMargin,
-<<<<<<< HEAD
-      "3.0" -> "List: collection.immutable.List.type",
-      "0." -> ""
-=======
-      "3.0" -> "List=> collection.immutable.List.type"
->>>>>>> 7638d8dc
+      "3.0" -> "List: collection.immutable.List.type"
     ),
     topLines = Some(5)
   )
@@ -71,8 +66,7 @@
     """|identity[B >: Int](a: B): B
        |""".stripMargin,
     compat = Map(
-      "3.0.0-RC1" -> "identity[B >: A](a: B): B",
-      "3.0" -> "identity[B >: Int](a: B): B"
+      "3.0" -> "identity[B >: A](a: B): B"
     )
   )
 
@@ -89,7 +83,6 @@
     """|identity(a: Int): Int
        |""".stripMargin,
     compat = Map(
-      "3.0.0-RC2" -> "identity(a: Int): Int",
       "3.0" -> "identity(a: A): A"
     )
   )
@@ -106,7 +99,6 @@
        |""".stripMargin,
     compat = Map(
       "2.11" -> "getOrElse[B1 >: String](key: Int, default: => B1): B1",
-      "3.0.0-RC2" -> "getOrElse[V1 >: String](key: Int, default: => V1): V1",
       "3.0" -> "getOrElse[V1 >: V](key: K, default: => V1): V1"
     )
   )
@@ -305,11 +297,7 @@
         """|TrieMap scala.collection.concurrent
            |TrieMapSerializationEnd - scala.collection.concurrent
            |""".stripMargin,
-<<<<<<< HEAD
       "3.0" -> "TrieMap scala.collection.concurrent"
-=======
-      "3.0" -> "TrieMap: scala.collection.concurrent.TrieMap"
->>>>>>> 7638d8dc
     )
   )
 
@@ -431,11 +419,7 @@
       |""".stripMargin,
     "",
     compat = Map(
-<<<<<<< HEAD
       "3.0" -> "Inner a.Outer",
-=======
-      "3.0" -> "Inner: a.Outer.Inner",
->>>>>>> 7638d8dc
       /* TODO seems that changes in 2.13.5 made this pop up and this
        * might have been a bug in presentation compiler that we were using
        * https://github.com/scalameta/metals/issues/2546
@@ -462,11 +446,7 @@
       |Files - a.Outer
       |""".stripMargin,
     compat = Map(
-<<<<<<< HEAD
       "3.0" -> "Files java.nio.file"
-=======
-      "3.0" -> "Files: java.nio.file.Files"
->>>>>>> 7638d8dc
     )
   )
 
@@ -542,8 +522,8 @@
     topLines = Some(25),
     compat = Map(
       "3.0" ->
-<<<<<<< HEAD
         """|Function0 scala
+           |Function1 scala
            |Function1 scala
            |Function2 scala
            |Function3 scala
@@ -567,33 +547,6 @@
            |Function21 scala
            |Function22 scala
            |Function scala
-=======
-        """|Function0: scala.Function0
-           |Function1: scala.Function1
-           |Function1: Function1
-           |Function2: scala.Function2
-           |Function3: scala.Function3
-           |Function4: scala.Function4
-           |Function5: scala.Function5
-           |Function6: scala.Function6
-           |Function7: scala.Function7
-           |Function8: scala.Function8
-           |Function9: scala.Function9
-           |Function10: scala.Function10
-           |Function11: scala.Function11
-           |Function12: scala.Function12
-           |Function13: scala.Function13
-           |Function14: scala.Function14
-           |Function15: scala.Function15
-           |Function16: scala.Function16
-           |Function17: scala.Function17
-           |Function18: scala.Function18
-           |Function19: scala.Function19
-           |Function20: scala.Function20
-           |Function21: scala.Function21
-           |Function22: scala.Function22
-           |Function: Function
->>>>>>> 7638d8dc
            |""".stripMargin
     )
   )
@@ -654,19 +607,13 @@
        |readAttributes[A <: BasicFileAttributes](path: Path, type: Class[A], options: LinkOption*): A
        |""".stripMargin,
     compat = Map(
-<<<<<<< HEAD
-      "3.0" -> """|readAttributes(x$0: java.nio.file.Path, x$1: String, x$2: java.nio.file.LinkOption*): java.util.Map[String, <FromJavaObject>]
-                  |""".stripMargin
-=======
       "3.0.0-RC1" ->
-        """|readAttributes(x$0: java.nio.file.Path, x$1: String, x$2: java.nio.file.LinkOption*):
-           |  java.util.Map[String, Object]
+        """|readAttributes(x$0: java.nio.file.Path, x$1: String, x$2: java.nio.file.LinkOption*): java.util.Map[String, <FromJavaObject>]
            |""".stripMargin,
       "3.0" ->
         """|readAttributes(x$0: java.nio.file.Path, x$1: String, x$2: java.nio.file.LinkOption*): java.util.Map[String, <FromJavaObject>]
            |readAttributes[A <: java.nio.file.attribute.BasicFileAttributes](x$0: java.nio.file.Path, x$1: Class[A], x$2: java.nio.file.LinkOption*): A
            |""".stripMargin
->>>>>>> 7638d8dc
     )
   )
 
@@ -701,10 +648,7 @@
     """|DelayedLazyVal scala.concurrent
        |""".stripMargin,
     compat = Map(
-<<<<<<< HEAD
-=======
-      "3.0" -> "DelayedLazyVal: scala.concurrent.DelayedLazyVal",
->>>>>>> 7638d8dc
+      "3.0" -> "DelayedLazyVal scala.concurrent",
       "2.13.5" -> "DelayedLazyVal - scala.concurrent"
     )
   )
@@ -913,14 +857,7 @@
         |}
         |""".stripMargin,
     """|Some scala
-       |""".stripMargin,
-    compat = Map(
-<<<<<<< HEAD
-      "0." -> ""
-=======
-      "3.0" -> "Some: Some"
->>>>>>> 7638d8dc
-    )
+       |""".stripMargin
   )
 
   check(
@@ -931,14 +868,7 @@
         |}
         |""".stripMargin,
     """|Some scala
-       |""".stripMargin,
-    compat = Map(
-<<<<<<< HEAD
-      "0." -> ""
-=======
-      "3.0" -> "Some: Some"
->>>>>>> 7638d8dc
-    )
+       |""".stripMargin
   )
 
   check(
@@ -954,16 +884,9 @@
     topLines = Some(2),
     compat = Map(
       "3.0" ->
-<<<<<<< HEAD
         """|NoManifest: reflect.NoManifest.type
            |NoClassDefFoundError java.lang
-           |""".stripMargin,
-      "0." -> ""
-=======
-        """|NoManifest=> reflect.NoManifest.type
-           |NoClassDefFoundError: NoClassDefFoundError
-           |""".stripMargin
->>>>>>> 7638d8dc
+           |""".stripMargin
     )
   )
 
@@ -988,14 +911,8 @@
       "3.0" ->
         """|Seq: collection.immutable.Seq.type
            |SeqCharSequence(sequenceOfChars: scala.collection.IndexedSeq[Char]): SeqCharSequence
-<<<<<<< HEAD
            |Set: scala.collection.immutable.Set.type
-           |""".stripMargin,
-      "0." -> ""
-=======
-           |Set=> scala.collection.immutable.Set.type
-           |""".stripMargin
->>>>>>> 7638d8dc
+           |""".stripMargin
     )
   )
 
@@ -1018,18 +935,10 @@
            |Set scala.collection.immutable
            |""".stripMargin,
       "3.0" ->
-<<<<<<< HEAD
         """|SafeVarargs java.lang
+           |SafeVarargs java.lang
            |ScalaReflectionException scala
-           |SecurityException java.lang
-           |""".stripMargin,
-      "0." -> ""
-=======
-        """|SafeVarargs: java.lang.SafeVarargs
-           |SafeVarargs: SafeVarargs
-           |ScalaReflectionException: scala.ScalaReflectionException
-           |""".stripMargin
->>>>>>> 7638d8dc
+           |""".stripMargin
     )
   )
 
@@ -1053,15 +962,15 @@
        |""".stripMargin,
     topLines = Option(3),
     compat = Map(
-      "3.0.0-RC1" ->
+      "3.0.0-RC2" ->
+        """|NotString: Int
+           |Nil: collection.immutable.Nil.type
+           |NoManifest: reflect.NoManifest.type
+           |""".stripMargin,
+      "3.0" ->
         """|NotString: Int
            |Number: scala.util.matching.Regex
            |Nil: collection.immutable.Nil.type
-           |""".stripMargin,
-      "3.0" ->
-        """|NotString: Int
-           |Nil=> collection.immutable.Nil.type
-           |NoManifest=> reflect.NoManifest.type
            |""".stripMargin
     )
   )
@@ -1081,18 +990,9 @@
     topLines = Option(3),
     compat = Map(
       "3.0" ->
-<<<<<<< HEAD
         """|NegativeArraySizeException java.lang
+           |NegativeArraySizeException java.lang
            |Nil: collection.immutable.Nil.type
-           |NoClassDefFoundError java.lang
-           |""".stripMargin,
-      "0." ->
-        """|Number: scala.util.matching.Regex
-=======
-        """|NegativeArraySizeException: java.lang.NegativeArraySizeException
-           |NegativeArraySizeException: NegativeArraySizeException
-           |Nil=> collection.immutable.Nil.type
->>>>>>> 7638d8dc
            |""".stripMargin
     )
   )
@@ -1112,18 +1012,9 @@
     topLines = Option(3),
     compat = Map(
       "3.0" ->
-<<<<<<< HEAD
         """|NegativeArraySizeException java.lang
+           |NegativeArraySizeException java.lang
            |Nil: collection.immutable.Nil.type
-           |NoClassDefFoundError java.lang
-           |""".stripMargin,
-      "0." ->
-        """|Number: scala.util.matching.Regex
-=======
-        """|NegativeArraySizeException: java.lang.NegativeArraySizeException
-           |NegativeArraySizeException: NegativeArraySizeException
-           |Nil=> collection.immutable.Nil.type
->>>>>>> 7638d8dc
            |""".stripMargin
     )
   )
@@ -1185,22 +1076,7 @@
        |printnnn: String
        |print(x: Any): Unit
        |""".stripMargin,
-    topLines = Some(4),
-    compat = Map(
-<<<<<<< HEAD
-      "0." ->
-        """|printmmm=> String
-           |printnnn=> String
-           |printxxx: String
-=======
-      "3.0" ->
-        """|printxxx: String
-           |printmmm=> String
-           |printnnn=> String
-           |print(x: Any): Unit
->>>>>>> 7638d8dc
-           |""".stripMargin
-    )
+    topLines = Some(4)
   )
 
   check(
