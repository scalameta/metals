package tests

import scala.meta.Dialect
import scala.meta.internal.metals.EmptyReportContext
import scala.meta.internal.mtags
import scala.meta.internal.mtags.GlobalSymbolIndex
import scala.meta.internal.mtags.OnDemandSymbolIndex
import scala.meta.internal.mtags.SymbolDefinition
import scala.meta.io.AbsolutePath

/**
 * Symbol index that delegates all methods to an underlying implementation
 */
class DelegatingGlobalSymbolIndex(
    var underlying: OnDemandSymbolIndex =
      OnDemandSymbolIndex.empty()(EmptyReportContext)
) extends GlobalSymbolIndex {

  def definitions(symbol: mtags.Symbol): List[SymbolDefinition] =
    underlying.definitions(symbol: mtags.Symbol)

  def definition(symbol: mtags.Symbol): Option[SymbolDefinition] = {
    underlying.definition(symbol)
  }
  def addSourceFile(
      file: AbsolutePath,
      sourceDirectory: Option[AbsolutePath],
      dialect: Dialect
  ): Option[mtags.IndexingResult] = {
    underlying.addSourceFile(file, sourceDirectory, dialect)
  }
  def addSourceJar(
      jar: AbsolutePath,
      dialect: Dialect
  ): List[mtags.IndexingResult] = {
    underlying.addSourceJar(jar, dialect)
  }

  def addSourceDirectory(
      dir: AbsolutePath,
      dialect: Dialect
  ): List[mtags.IndexingResult] = {
    underlying.addSourceDirectory(dir, dialect)
  }

<<<<<<< HEAD
  def topLevels(topLevelSymbol: mtags.Symbol): List[(AbsolutePath, Dialect)] =
    underlying.topLevels(topLevelSymbol)
=======
  def findFileForToplevel(
      topLevelSymbol: mtags.Symbol
  ): List[(AbsolutePath, Dialect)] =
    underlying.findFileForToplevel(topLevelSymbol)
>>>>>>> 9d8f5492
}<|MERGE_RESOLUTION|>--- conflicted
+++ resolved
@@ -43,13 +43,8 @@
     underlying.addSourceDirectory(dir, dialect)
   }
 
-<<<<<<< HEAD
-  def topLevels(topLevelSymbol: mtags.Symbol): List[(AbsolutePath, Dialect)] =
-    underlying.topLevels(topLevelSymbol)
-=======
   def findFileForToplevel(
       topLevelSymbol: mtags.Symbol
   ): List[(AbsolutePath, Dialect)] =
     underlying.findFileForToplevel(topLevelSymbol)
->>>>>>> 9d8f5492
 }