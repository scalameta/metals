import scala.collection.mutable
import scala.sys.process._
import Developers._
import Tests._

def localSnapshotVersion = "0.11.1-SNAPSHOT"
def isCI = System.getenv("CI") != null

def isScala211(v: Option[(Long, Long)]): Boolean = v.contains((2, 11))
def isScala212(v: Option[(Long, Long)]): Boolean = v.contains((2, 12))
def isScala213(v: Option[(Long, Long)]): Boolean = v.contains((2, 13))
def isScala2(v: Option[(Long, Long)]): Boolean = v.exists(_._1 == 2)
def isScala3(v: Option[(Long, Long)]): Boolean = v.exists(_._1 == 3)

def crossSetting[A](
    scalaVersion: String,
    if211: List[A] = Nil,
    if2: List[A] = Nil,
    ifLaterThan211: List[A] = Nil,
    if3: List[A] = Nil
): List[A] =
  CrossVersion.partialVersion(scalaVersion) match {
    case partialVersion if isScala211(partialVersion) => if211 ::: if2
    case partialVersion if isScala212(partialVersion) => ifLaterThan211 ::: if2
    case partialVersion if isScala213(partialVersion) => ifLaterThan211 ::: if2
    case partialVersion if isScala3(partialVersion) => if3
    case _ => Nil
  }

// -Xlint is unusable because of
// https://github.com/scala/bug/issues/10448
val scala212CompilerOptions = List(
  "-Ywarn-unused:imports",
  "-Ywarn-unused:privates",
  "-Ywarn-unused:locals",
  "-Ywarn-unused:patvars",
  "-Ywarn-unused:implicits"
)

logo := Welcome.logo
usefulTasks := Welcome.tasks

inThisBuild(
  List(
    version ~= { dynVer =>
      if (isCI) dynVer
      else localSnapshotVersion // only for local publishing
    },
    // note bucket created by @tgodzik
    scalaVersion := V.scala212,
    crossScalaVersions := List(V.scala212),
    scalacOptions ++= List(
      "-target:jvm-1.8",
      "-Yrangepos"
    ) ::: scala212CompilerOptions,
    scalafixDependencies += "com.github.liancheng" %% "organize-imports" % V.organizeImportRule,
    organization := "org.scalameta",
    licenses := Seq(
      "Apache-2.0" -> url("http://www.apache.org/licenses/LICENSE-2.0")
    ),
    homepage := Some(url("https://github.com/scalameta/metals")),
    developers := metalsDevs,
    testFrameworks := List(),
    resolvers += Resolver.sonatypeRepo("public"),
    resolvers += Resolver.sonatypeRepo("snapshot"),
    dependencyOverrides += V.guava,
    // faster publishLocal:
    packageDoc / publishArtifact := sys.env.contains("CI"),
    packageSrc / publishArtifact := sys.env.contains("CI"),
    // forking options
    javaOptions += {
      import scala.collection.JavaConverters._
      val props = System.getProperties
      props
        .stringPropertyNames()
        .asScala
        .map { configKey => s"-D$configKey=${props.getProperty(configKey)}" }
        .mkString(" ")
    },
    resolvers += Resolver.bintrayRepo("scalacenter", "releases")
  )
)

Global / onLoad ~= { old =>
  if (!scala.util.Properties.isWin) {
    import java.nio.file._
    val prePush = Paths.get(".git", "hooks", "pre-push")
    Files.createDirectories(prePush.getParent)
    Files.write(
      prePush,
      """#!/bin/sh
        |set -eux
        |bin/scalafmt --diff --diff-branch main
        |git diff --exit-code
        |""".stripMargin.getBytes()
    )
    prePush.toFile.setExecutable(true)
  }
  old
}
Global / cancelable := true
Global / excludeLintKeys += scalafixConfig
crossScalaVersions := Nil

addCommandAlias("scalafixAll", "all compile:scalafix test:scalafix")
addCommandAlias("scalafixCheck", "; scalafix --check ; test:scalafix --check")
addCommandAlias(
  "downloadDependencies",
  "+publishLocal; metals/runMain scala.meta.metals.DownloadDependencies "
)

def isNightliesEnabled: Boolean =
  isCI || sys.env.get("NIGHTLIES").isDefined

def configureMtagsScalaVersionDynamically(
    state: State,
    scalaV: String,
    projectV: Option[String] = None
): State = {
  val scalaVersionSettings =
    List(
      mtest / scalaVersion := scalaV,
      mtags / scalaVersion := scalaV,
      cross / scalaVersion := scalaV
    )
  val versionSettings =
    projectV.map(v => mtags / version := v)

  val extracted = Project.extract(state)
  extracted
    .appendWithSession(
      scalaVersionSettings ++ versionSettings,
      state
    )
}

def crossTestDyn(state: State, scalaV: String): State = {
  val configured = configureMtagsScalaVersionDynamically(state, scalaV)
  val (out, _) =
    Project
      .extract(configured)
      .runTask(cross / Test / test, configured)
  out
}

commands ++= Seq(
  Command.command("save-expect") { s =>
    "unit/test:runMain tests.SaveExpect" :: s
  },
  Command.command("quick-publish-local") { s =>
    val publishMtags = V.quickPublishScalaVersions.foldLeft(s) { case (st, v) =>
      runMtagsPublishLocal(st, v, localSnapshotVersion)
    }
    "interfaces/publishLocal" :: s"++${V.scala212} metals/publishLocal" :: publishMtags
  },
  Command.command("cross-test-latest-nightly") { s =>
    V.nightlyScala3Versions.lastOption match {
      case Some(latest) => crossTestDyn(s, latest)
      case None =>
        println("No nightly versions was found. Skipping cross/test")
        s
    }
  },
  Command.single("test-mtags-dyn") { (s, scalaV) =>
    crossTestDyn(s, scalaV)
  },
  Command.args("publish-mtags-dyn", "<scala-version> <version>") {
    (state, args) =>
      val configured =
        configureMtagsScalaVersionDynamically(state, args(0), Some(args(1)))
      val (out, _) =
        Project
          .extract(configured)
          .runTask(mtags / PgpKeys.publishSigned, configured)
      out
  },
  /**
   * In case if this command was called from tag that matches
   * "mtags_v$metalsVersion_$scalaVersion" then publish only mtags with these parameters
   * Otherwise, call std `ci-release` and publish docs
   */
  Command.command("gh-actions-release") { s =>
    val isTag = Option(System.getenv("GITHUB_REF"))
      .exists(_.startsWith("refs/tags"))

    val metalsTagRegex = "^v\\d+\\.\\d+\\.\\d+.*".r
    val mtagsTagRegex = "^mtags_v(\\d+\\.\\d+\\.\\d+)_(.+)".r

    val defaultCommands = "ci-release" :: "docs/docusaurusPublishGhpages" :: s

    if (isTag) {
      Option(System.getenv("GITHUB_REF_NAME")) match {
        case Some(mtagsTagRegex(metalsVersion, scalaV)) =>
          s"publish-mtags-dyn $scalaV $metalsVersion" :: s
        case Some(metalsTagRegex()) =>
          defaultCommands
        case _ =>
          val message =
            s"""|Skip release. Invalid tag name.
                |It should be either:
                | - "v$$num.$$num.$$num" - usual Metals release
                | - "mtags_v$${existing-metals-release}_$${scala-version}" - mtags artifact release
                |""".stripMargin
          throw new Exception(message)
      }
    } else defaultCommands
  }
)

lazy val V = new {
  val scala210 = "2.10.7"
  val scala211 = "2.11.12"
  val scala212 = "2.12.15"
  val scala213 = "2.13.8"
  val scala3 = "3.1.0"
  val nextScala3RC = "3.1.1-RC2"
  val sbtScala = "2.12.14"
  val ammonite212Version = scala212
  val ammonite213Version = "2.13.7"

  val ammonite = "2.4.1"
  val bloop = "1.4.12"
  val bloopNightly = bloop
  val bsp = "2.0.0-M15"
  val coursier = "2.0.16"
  val coursierInterfaces = "1.0.6"
  val debugAdapter = "2.0.12"
  val genyVersion = "0.7.0"
  val gradleBloop = bloop
  val java8Compat = "1.0.2"
  val javaSemanticdb = "0.7.4"
  val jsoup = "1.14.3"
  val lsp4jV = "0.12.0"
  val mavenBloop = bloop
  val mill = "0.10.0"
  val mdoc = "2.2.24"
  val munit = "0.7.29"
  val organizeImportRule = "0.6.0"
  val pprint = "0.7.1"
  val sbtBloop = bloop
  val sbtJdiTools = "1.1.1"
  val scalafix = "0.9.33"
  val scalafmt = "3.0.5"
  val scalameta = "4.4.32"
  val scribe = "3.6.9"
  val semanticdb = scalameta
  val qdox = "2.0.1"

  // List of supported Scala versions in SemanticDB. Needs to be manually updated
  // for every SemanticDB upgrade.
  def supportedScalaBinaryVersions =
    supportedScalaVersions.iterator
      .map(CrossVersion.partialVersion)
      .collect {
        case Some((3, _)) => "3"
        case Some((a, b)) => s"$a.$b"
      }
      .toList
      .distinct

  // Scala 2
  def deprecatedScala2Versions =
    Seq(
      scala211,
      "2.12.8",
      "2.12.9",
      "2.12.10",
      "2.13.1",
      "2.13.2",
      "2.13.3",
      "2.13.4"
    )
  def nonDeprecatedScala2Versions =
    Seq(
      scala213,
      scala212,
      "2.12.14",
      "2.12.13",
      "2.12.12",
      "2.12.11",
      "2.13.5",
      "2.13.6",
      "2.13.7"
    )
  def scala2Versions = nonDeprecatedScala2Versions ++ deprecatedScala2Versions

  // Scala 3
  def nonDeprecatedScala3Versions = Seq(nextScala3RC, scala3, "3.0.2")
  def deprecatedScala3Versions = Seq("3.0.1", "3.0.0")
  def scala3Versions = nonDeprecatedScala3Versions ++ deprecatedScala3Versions
  lazy val nightlyScala3Versions = {
    if (isNightliesEnabled)
      Scala3NightlyVersions.nightlyReleasesAfter(nextScala3RC)
    else
      Nil
  }

  def supportedScalaVersions = scala2Versions ++ scala3Versions
  def nonDeprecatedScalaVersions =
    nonDeprecatedScala2Versions ++ nonDeprecatedScala3Versions
  def deprecatedScalaVersions =
    deprecatedScala2Versions ++ deprecatedScala3Versions

  def guava = "com.google.guava" % "guava" % "31.0.1-jre"
  def lsp4j = "org.eclipse.lsp4j" % "org.eclipse.lsp4j" % lsp4jV
  def dap4j = "org.eclipse.lsp4j" % "org.eclipse.lsp4j.debug" % lsp4jV

  val quickPublishScalaVersions =
    Set(
      scala211,
      sbtScala,
      scala212,
      ammonite212Version,
      scala213,
      ammonite213Version,
      scala3
    ).toList
}

val sharedSettings = List(
  libraryDependencies ++= crossSetting(
    scalaVersion.value,
    if2 = List(
      compilerPlugin(
        "org.scalameta" % "semanticdb-scalac" % V.scalameta cross CrossVersion.full
      )
    )
  ),
  scalacOptions ++= crossSetting(
    scalaVersion.value,
    if3 = List(
      "-language:implicitConversions",
      "-Xtarget:8",
      "-Xsemanticdb"
    ),
    if211 = List("-Xexperimental", "-Ywarn-unused-import")
  ),
  scalacOptions --= crossSetting(
    scalaVersion.value,
    if3 = "-Yrangepos" :: "-target:jvm-1.8" :: scala212CompilerOptions,
    if211 = scala212CompilerOptions
  )
)

publish / skip := true

lazy val interfaces = project
  .in(file("mtags-interfaces"))
  .settings(
    moduleName := "mtags-interfaces",
    autoScalaLibrary := false,
    crossPaths := false,
    libraryDependencies ++= List(
      V.lsp4j
    ),
    crossVersion := CrossVersion.disabled,
    Compile / doc / javacOptions ++= List(
      "-tag",
      "implNote:a:Implementation Note:"
    )
  )

def multiScalaDirectories(root: File, scalaVersion: String) = {
  val base = root / "src" / "main"
  val result = mutable.ListBuffer.empty[File]
  val partialVersion = CrossVersion.partialVersion(scalaVersion)
  partialVersion.collect { case (major, minor) =>
    result += base / s"scala-$major.$minor"
  }
  if (isScala2(partialVersion)) {
    result += base / "scala-2"
  }
  if (isScala3(partialVersion)) {
    result += base / "scala-3"
  }
  result += base / s"scala-$scalaVersion"
  result.toList
}

val mtagsSettings = List(
  crossScalaVersions := {
    V.supportedScalaVersions ++ V.nightlyScala3Versions
  },
  crossTarget := target.value / s"scala-${scalaVersion.value}",
  crossVersion := CrossVersion.full,
  Compile / unmanagedSourceDirectories ++= multiScalaDirectories(
    (ThisBuild / baseDirectory).value / "mtags",
    scalaVersion.value
  ),
  // @note needed to deal with issues with dottyDoc
  Compile / doc / sources := Seq.empty,
  libraryDependencies ++= Seq(
    "com.lihaoyi" %% "geny" % V.genyVersion,
    "com.thoughtworks.qdox" % "qdox" % V.qdox, // for java mtags
    "org.scala-lang.modules" %% "scala-java8-compat" % V.java8Compat
  ),
  libraryDependencies ++= crossSetting(
    scalaVersion.value,
    if2 = List(
      // for token edit-distance used by goto definition
      "com.googlecode.java-diff-utils" % "diffutils" % "1.3.0",
      "org.jsoup" % "jsoup" % V.jsoup, // for extracting HTML from javadocs
      "org.scalameta" % "semanticdb-scalac-core" % V.scalameta cross CrossVersion.full
    ),
    if3 = List(
      "com.fasterxml.jackson.core" % "jackson-databind" % "2.13.1",
      "org.scala-lang" %% "scala3-compiler" % scalaVersion.value,
      ("org.scalameta" %% "scalameta" % V.scalameta)
        .cross(CrossVersion.for3Use2_13)
        .exclude("org.scala-lang", "scala-reflect")
        .exclude("org.scala-lang", "scala-compiler")
        .exclude(
          "com.lihaoyi",
          "geny_2.13"
        ) // avoid 2.13 and 3 on the classpath since we rely on it directly
        .exclude(
          "com.lihaoyi",
          "sourcecode_2.13"
        ) // avoid 2.13 and 3 on the classpath since it comes in via pprint
    )
  ),
  libraryDependencies ++= List("org.lz4" % "lz4-java" % "1.8.0"),
  libraryDependencies ++= {
    if (isCI) Nil
    // NOTE(olafur) pprint is indispensable for me while developing, I can't
    // use println anymore for debugging because pprint.log is 100 times better.
    else {
      List("com.lihaoyi" %% "pprint" % V.pprint)
    }
  },
  buildInfoPackage := "scala.meta.internal.mtags",
  buildInfoKeys := Seq[BuildInfoKey](
    "scalaCompilerVersion" -> scalaVersion.value
  )
)

lazy val mtags3 = project
  .in(file(".mtags"))
  .settings(
    Compile / unmanagedSourceDirectories := Seq(),
    sharedSettings,
    mtagsSettings,
    Compile / unmanagedSourceDirectories += (ThisBuild / baseDirectory).value / "mtags" / "src" / "main" / "scala",
    moduleName := "mtags3",
    scalaVersion := V.scala3,
    target := (ThisBuild / baseDirectory).value / "mtags" / "target" / "target3",
    publish / skip := true,
    scalafixConfig := Some(
      (ThisBuild / baseDirectory).value / ".scalafix3.conf"
    )
  )
  .dependsOn(interfaces)
  .enablePlugins(BuildInfoPlugin)

lazy val mtags = project
  .settings(
    sharedSettings,
    mtagsSettings,
    moduleName := "mtags"
  )
  .dependsOn(interfaces)
  .enablePlugins(BuildInfoPlugin)

lazy val metals = project
  .settings(
    sharedSettings,
    Compile / run / fork := true,
    Compile / mainClass := Some("scala.meta.metals.Main"),
    // As a general rule of thumb, we try to keep Scala dependencies to a minimum.
    libraryDependencies ++= List(
      // =================
      // Java dependencies
      // =================
      // for bloom filters
      V.guava,
      "com.geirsson" %% "metaconfig-core" % "0.9.16",
      // for measuring memory footprint
      "org.openjdk.jol" % "jol-core" % "0.16",
      // for file watching
      "com.swoval" % "file-tree-views" % "2.1.8",
      // for http client
      "io.undertow" % "undertow-core" % "2.2.14.Final",
      "org.jboss.xnio" % "xnio-nio" % "3.8.5.Final",
      // for persistent data like "dismissed notification"
<<<<<<< HEAD
      "org.flywaydb" % "flyway-core" % "8.2.3",
      "com.h2database" % "h2" % "2.0.206",
=======
      "org.flywaydb" % "flyway-core" % "8.4.1",
      "com.h2database" % "h2" % "1.4.200",
>>>>>>> c77d9714
      // for BSP
      "org.scala-sbt.ipcsocket" % "ipcsocket" % "1.4.0",
      "ch.epfl.scala" % "bsp4j" % V.bsp,
      "ch.epfl.scala" %% "bloop-launcher" % V.bloopNightly,
      // for LSP
      V.lsp4j,
      // for DAP
      V.dap4j,
      // for finding paths of global log/cache directories
      "dev.dirs" % "directories" % "26",
      // for Java formatting
      "org.eclipse.jdt" % "org.eclipse.jdt.core" % "3.25.0" exclude ("*", "*"),
      "org.eclipse.platform" % "org.eclipse.ant.core" % "3.5.500" exclude ("*", "*"),
      "org.eclipse.platform" % "org.eclipse.compare.core" % "3.6.600" exclude ("*", "*"),
      "org.eclipse.platform" % "org.eclipse.core.commands" % "3.9.500" exclude ("*", "*"),
      "org.eclipse.platform" % "org.eclipse.core.contenttype" % "3.7.500" exclude ("*", "*"),
      "org.eclipse.platform" % "org.eclipse.core.expressions" % "3.6.500" exclude ("*", "*"),
      "org.eclipse.platform" % "org.eclipse.core.filesystem" % "1.7.500" exclude ("*", "*"),
      "org.eclipse.platform" % "org.eclipse.core.jobs" % "3.10.500" exclude ("*", "*"),
      "org.eclipse.platform" % "org.eclipse.core.resources" % "3.13.500" exclude ("*", "*"),
      "org.eclipse.platform" % "org.eclipse.core.runtime" % "3.16.0" exclude ("*", "*"),
      "org.eclipse.platform" % "org.eclipse.core.variables" % "3.4.600" exclude ("*", "*"),
      "org.eclipse.platform" % "org.eclipse.equinox.app" % "1.4.300" exclude ("*", "*"),
      "org.eclipse.platform" % "org.eclipse.equinox.common" % "3.10.600" exclude ("*", "*"),
      "org.eclipse.platform" % "org.eclipse.equinox.preferences" % "3.7.600" exclude ("*", "*"),
      "org.eclipse.platform" % "org.eclipse.equinox.registry" % "3.8.600" exclude ("*", "*"),
      "org.eclipse.platform" % "org.eclipse.osgi" % "3.15.0" exclude ("*", "*"),
      "org.eclipse.platform" % "org.eclipse.team.core" % "3.8.700" exclude ("*", "*"),
      "org.eclipse.platform" % "org.eclipse.text" % "3.9.0" exclude ("*", "*"),
      // ==================
      // Scala dependencies
      // ==================
      "org.scalameta" % "mdoc-interfaces" % V.mdoc,
      "org.scalameta" %% "scalafmt-dynamic" % V.scalafmt,
      "ch.epfl.scala" % "scalafix-interfaces" % V.scalafix,
      // For reading classpaths.
      // for fetching ch.epfl.scala:bloop-frontend and other library dependencies
      "io.get-coursier" % "interface" % V.coursierInterfaces,
      // for logging
      "com.outr" %% "scribe" % V.scribe,
      "com.outr" %% "scribe-file" % V.scribe,
      "com.outr" %% "scribe-slf4j" % V.scribe, // needed for flyway database migrations
      // for JSON formatted doctor
      "com.lihaoyi" %% "ujson" % "1.4.4",
      // For remote language server
      "com.lihaoyi" %% "requests" % "0.7.0",
      // for producing SemanticDB from Scala source files
      "org.scalameta" %% "scalameta" % V.scalameta,
      "org.scalameta" % "semanticdb-scalac-core" % V.scalameta cross CrossVersion.full,
      // For starting Ammonite
      "io.github.alexarchambault.ammonite" %% "ammonite-runner" % "0.3.2"
    ),
    buildInfoPackage := "scala.meta.internal.metals",
    buildInfoKeys := Seq[BuildInfoKey](
      "localSnapshotVersion" -> localSnapshotVersion,
      "metalsVersion" -> version.value,
      "mdocVersion" -> V.mdoc,
      "bspVersion" -> V.bsp,
      "sbtVersion" -> sbtVersion.value,
      "bloopVersion" -> V.bloop,
      "bloopNightlyVersion" -> V.bloop,
      "sbtBloopVersion" -> V.sbtBloop,
      "gradleBloopVersion" -> V.gradleBloop,
      "mavenBloopVersion" -> V.mavenBloop,
      "scalametaVersion" -> V.scalameta,
      "semanticdbVersion" -> V.semanticdb,
      "javaSemanticdbVersion" -> V.javaSemanticdb,
      "scalafmtVersion" -> V.scalafmt,
      "ammoniteVersion" -> V.ammonite,
      "organizeImportVersion" -> V.organizeImportRule,
      "millVersion" -> V.mill,
      "debugAdapterVersion" -> V.debugAdapter,
      "sbtJdiToolsVersion" -> V.sbtJdiTools,
      "supportedScalaVersions" -> V.supportedScalaVersions,
      "supportedScala2Versions" -> V.scala2Versions,
      "supportedScala3Versions" -> V.scala3Versions,
      "supportedScalaBinaryVersions" -> V.supportedScalaBinaryVersions,
      "deprecatedScalaVersions" -> V.deprecatedScalaVersions,
      "nonDeprecatedScalaVersions" -> V.nonDeprecatedScalaVersions,
      "scala211" -> V.scala211,
      "scala212" -> V.scala212,
      "ammonite212" -> V.ammonite212Version,
      "ammonite213" -> V.ammonite213Version,
      "scala213" -> V.scala213,
      "scala3" -> V.scala3,
      "nextScala3RC" -> V.nextScala3RC
    )
  )
  .dependsOn(mtags)
  .enablePlugins(BuildInfoPlugin)

lazy val `sbt-metals` = project
  .settings(
    buildInfoPackage := "scala.meta.internal.sbtmetals",
    buildInfoKeys := Seq[BuildInfoKey](
      "semanticdbVersion" -> V.semanticdb,
      "supportedScala2Versions" -> V.scala2Versions
    ),
    scriptedLaunchOpts ++= Seq(s"-Dplugin.version=${version.value}")
  )
  .enablePlugins(BuildInfoPlugin, SbtPlugin)
  .disablePlugins(ScalafixPlugin)

lazy val input = project
  .in(file("tests/input"))
  .settings(
    sharedSettings,
    publish / skip := true,
    libraryDependencies ++= List(
      // these projects have macro annotations
      "org.scalameta" %% "scalameta" % V.scalameta,
      "io.circe" %% "circe-derivation-annotations" % "0.9.0-M5"
    ),
    scalacOptions += "-P:semanticdb:synthetics:on",
    addCompilerPlugin(
      "org.scalamacros" % "paradise" % "2.1.1" cross CrossVersion.full
    )
  )
  .disablePlugins(ScalafixPlugin)

lazy val input3 = project
  .in(file("tests/input3"))
  .settings(
    sharedSettings,
    scalaVersion := V.scala3,
    publish / skip := true
  )
  .disablePlugins(ScalafixPlugin)

lazy val testSettings: Seq[Def.Setting[_]] = List(
  Test / parallelExecution := false,
  publish / skip := true,
  fork := true,
  testFrameworks := List(TestFrameworks.MUnit),
  Test / testOptions ++= {
    if (isCI) {
      // Enable verbose logging using sbt loggers in CI.
      List(Tests.Argument(TestFrameworks.MUnit, "+l", "--verbose", "-F"))
    } else {
      Nil
    }
  }
)

def runMtagsPublishLocal(
    state: State,
    scalaV: String,
    projectV: String
): State = {
  val newState = Project
    .extract(state)
    .appendWithSession(
      List(
        mtags / scalaVersion := scalaV,
        ThisBuild / version := projectV,
        ThisBuild / useSuperShell := false
      ),
      state
    )
  val (s, _) = Project
    .extract(newState)
    .runTask(mtags / publishLocal, newState)
  s
}

def crossPublishLocal(scalaV: String) =
  Def.task[Unit] {
    val versionValue = (ThisBuild / version).value
    // Runs `publishLocal` for mtags with `scalaVersion := $scalaV`
    runMtagsPublishLocal(state.value, scalaV, versionValue)
  }

def publishAllMtags(
    all: List[String]
): sbt.Def.Initialize[sbt.Task[Unit]] = {
  all match {
    case Nil =>
      throw new Exception("The Scala versions list cannot be empty")
    case head :: Nil =>
      crossPublishLocal(head)
    case head :: tl =>
      crossPublishLocal(head).dependsOn(publishAllMtags(tl))
  }
}

def publishBinaryMtags =
  (interfaces / publishLocal)
    .dependsOn(
      publishAllMtags(V.quickPublishScalaVersions)
    )

lazy val mtest = project
  .in(file("tests/mtest"))
  .settings(
    testSettings,
    sharedSettings,
    libraryDependencies ++= List(
      "org.scalameta" %% "munit" % V.munit,
      "io.get-coursier" % "interface" % V.coursierInterfaces
    ),
    buildInfoPackage := "tests",
    buildInfoObject := "BuildInfoVersions",
    buildInfoKeys := Seq[BuildInfoKey](
      "scala211" -> V.scala211,
      "scala212" -> V.scala212,
      "scala213" -> V.scala213,
      "scala3" -> V.scala3,
      "scala2Versions" -> V.scala2Versions,
      "scala3Versions" -> (V.scala3Versions ++ V.nightlyScala3Versions),
      "scala2Versions" -> V.scala2Versions,
      "scalaVersion" -> scalaVersion.value
    ),
    crossScalaVersions := V.nonDeprecatedScalaVersions,
    Compile / unmanagedSourceDirectories ++= multiScalaDirectories(
      (ThisBuild / baseDirectory).value / "tests" / "mtest",
      scalaVersion.value
    )
  )
  .dependsOn(mtags)
  .enablePlugins(BuildInfoPlugin)

lazy val cross = project
  .in(file("tests/cross"))
  .settings(
    testSettings,
    sharedSettings,
    crossScalaVersions := V.nonDeprecatedScalaVersions
  )
  .dependsOn(mtest, mtags)

def isInTestShard(name: String, logger: Logger): Boolean = {
  val groupIndex = TestGroups.testGroups.indexWhere(group => group(name))
  if (groupIndex == -1) {
    logger.warn(
      s"""|Test is not contained in a shard: $name
          |It will be executed by default in the first shard.
          |Please add it to "project/TestGroups.scala". """.stripMargin
    )
  }
  if (!isCI) {
    true
  } else {
    val groupId = Math.max(0, groupIndex) + 1
    System.getenv("TEST_SHARD").toInt == groupId
  }
}

lazy val unit = project
  .in(file("tests/unit"))
  .settings(
    testSettings,
    Test / testOptions ++= Seq(
      Tests.Filter(name => isInTestShard(name, sLog.value))
    ),
    sharedSettings,
    Test / javaOptions += "-Xmx2G",
    libraryDependencies ++= List(
      "io.get-coursier" %% "coursier" % V.coursier, // for jars
      "ch.epfl.scala" %% "bloop-config" % V.bloop,
      "org.scalameta" %% "munit" % V.munit,
      // The dependencies listed below are only listed so Scala Steward
      // will pick them up and update them. They aren't actually used.
      "com.lihaoyi" %% "ammonite-util" % V.ammonite intransitive (),
      "com.lihaoyi" % "mill-contrib-testng" % V.mill intransitive ()
    ),
    buildInfoPackage := "tests",
    Compile / resourceGenerators += InputProperties
      .resourceGenerator(input, input3),
    Compile / compile :=
      (Compile / compile)
        .dependsOn(
          input / Test / compile,
          input3 / Test / compile
        )
        .value,
    buildInfoKeys := Seq[BuildInfoKey](
      "sourceroot" -> (ThisBuild / baseDirectory).value,
      "targetDirectory" -> (Test / target).value,
      "testResourceDirectory" -> (Test / resourceDirectory).value,
      "scalaVersion" -> scalaVersion.value
    )
  )
  .dependsOn(mtest, metals)
  .enablePlugins(BuildInfoPlugin)

lazy val slow = project
  .in(file("tests/slow"))
  .settings(
    testSettings,
    sharedSettings,
    Test / testOnly := (Test / testOnly)
      .dependsOn((`sbt-metals` / publishLocal), publishBinaryMtags)
      .evaluated,
    Test / test := (Test / test)
      .dependsOn(`sbt-metals` / publishLocal, publishBinaryMtags)
      .value
  )
  .dependsOn(unit)

lazy val bench = project
  .in(file("metals-bench"))
  .enablePlugins(BuildInfoPlugin)
  .settings(
    sharedSettings,
    run / fork := true,
    publish / skip := true,
    moduleName := "metals-bench",
    libraryDependencies ++= List(
      // for measuring memory usage
      "org.spire-math" %% "clouseau" % "0.2.2"
    ),
    buildInfoKeys := Seq[BuildInfoKey](scalaVersion),
    buildInfoPackage := "bench",
    Jmh / bspEnabled := false
  )
  .dependsOn(unit)
  .enablePlugins(JmhPlugin)

lazy val docs = project
  .in(file("metals-docs"))
  .settings(
    sharedSettings,
    publish / skip := true,
    moduleName := "metals-docs",
    mdoc := (Compile / run).evaluated,
    dependencyOverrides += "com.lihaoyi" %% "pprint" % "0.6.6"
  )
  .dependsOn(metals)
  .enablePlugins(DocusaurusPlugin)<|MERGE_RESOLUTION|>--- conflicted
+++ resolved
@@ -482,13 +482,8 @@
       "io.undertow" % "undertow-core" % "2.2.14.Final",
       "org.jboss.xnio" % "xnio-nio" % "3.8.5.Final",
       // for persistent data like "dismissed notification"
-<<<<<<< HEAD
-      "org.flywaydb" % "flyway-core" % "8.2.3",
-      "com.h2database" % "h2" % "2.0.206",
-=======
       "org.flywaydb" % "flyway-core" % "8.4.1",
       "com.h2database" % "h2" % "1.4.200",
->>>>>>> c77d9714
       // for BSP
       "org.scala-sbt.ipcsocket" % "ipcsocket" % "1.4.0",
       "ch.epfl.scala" % "bsp4j" % V.bsp,
