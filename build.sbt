--- conflicted
+++ resolved
@@ -378,13 +378,8 @@
       // for file watching
       "io.methvin" % "directory-watcher" % "0.9.10",
       // for http client
-<<<<<<< HEAD
-      "io.undertow" % "undertow-core" % "2.1.1.Final",
-      "org.jboss.xnio" % "xnio-nio" % "3.8.0.Final",
-=======
       "io.undertow" % "undertow-core" % "2.1.0.Final",
       "org.jboss.xnio" % "xnio-nio" % "3.8.1.Final",
->>>>>>> d1d77111
       // for persistent data like "dismissed notification"
       "org.flywaydb" % "flyway-core" % "6.4.3",
       "com.h2database" % "h2" % "1.4.200",
