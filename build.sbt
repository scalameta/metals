import scala.collection.mutable
import scala.sys.process._
import Tests._

def localSnapshotVersion = "0.10.10-SNAPSHOT"
def isCI = System.getenv("CI") != null

def isScala211(v: Option[(Long, Long)]): Boolean = v.contains((2, 11))
def isScala212(v: Option[(Long, Long)]): Boolean = v.contains((2, 12))
def isScala213(v: Option[(Long, Long)]): Boolean = v.contains((2, 13))
def isScala2(v: Option[(Long, Long)]): Boolean = v.exists(_._1 == 2)
def isScala3(v: Option[(Long, Long)]): Boolean = v.exists(_._1 == 3)

def crossSetting[A](
    scalaVersion: String,
    if211: List[A] = Nil,
    if2: List[A] = Nil,
    ifLaterThan211: List[A] = Nil,
    if3: List[A] = Nil
): List[A] =
  CrossVersion.partialVersion(scalaVersion) match {
    case partialVersion if isScala211(partialVersion) => if211 ::: if2
    case partialVersion if isScala212(partialVersion) => ifLaterThan211 ::: if2
    case partialVersion if isScala213(partialVersion) => ifLaterThan211 ::: if2
    case partialVersion if isScala3(partialVersion) => if3
    case _ => Nil
  }

// -Xlint is unusable because of
// https://github.com/scala/bug/issues/10448
val scala212CompilerOptions = List(
  "-Ywarn-unused:imports",
  "-Ywarn-unused:privates",
  "-Ywarn-unused:locals",
  "-Ywarn-unused:patvars",
  "-Ywarn-unused:implicits"
)

logo := Welcome.logo
usefulTasks := Welcome.tasks

inThisBuild(
  List(
    version ~= { dynVer =>
      if (isCI) dynVer
      else localSnapshotVersion // only for local publishing
    },
    // note bucket created by @tgodzik
    scalaVersion := V.scala212,
    crossScalaVersions := List(V.scala212),
    scalacOptions ++= List(
      "-target:jvm-1.8",
      "-Yrangepos"
    ) ::: scala212CompilerOptions,
    scalafixDependencies += "com.github.liancheng" %% "organize-imports" % V.organizeImportRule,
    organization := "org.scalameta",
    licenses := Seq(
      "Apache-2.0" -> url("http://www.apache.org/licenses/LICENSE-2.0")
    ),
    homepage := Some(url("https://github.com/scalameta/metals")),
    developers := List(
      Developer(
        "adpi2",
        "Adrien Piquerez",
        "adrien.piquerez@epfl.ch",
        url("https://github.com/adpi2")
      ),
      Developer(
        "ckipp01",
        "Chris Kipp",
        "ckipp@pm.me",
        url("https://chris-kipp.io")
      ),
      Developer(
        "gabro",
        "Gabriele Petronella",
        "gabriele@buildo.io",
        url("https://github.com/gabro")
      ),
      Developer(
        "kpodsiad",
        "Kamil Podsiadło",
        "kpodsiadlo@virtuslab.com ",
        url("https://github.com/kpodsiad)")
      ),
      Developer(
        "olafurpg",
        "Ólafur Páll Geirsson",
        "olafurpg@gmail.com",
        url("https://geirsson.com")
      ),
      Developer(
        "tgodzik",
        "Tomasz Godzik",
        "tgodzik@virtuslab.com",
        url("https://github.com/tgodzik")
      ),
      Developer(
        "dos65",
        "Vadim Chelyshov",
        "vchelyshov@virtuslab.com",
        url("https://github.com/dos65")
      )
    ),
    testFrameworks := List(),
    resolvers += Resolver.sonatypeRepo("public"),
    resolvers += Resolver.sonatypeRepo("snapshot"),
    dependencyOverrides += V.guava,
    // faster publishLocal:
    packageDoc / publishArtifact := sys.env.contains("CI"),
    packageSrc / publishArtifact := sys.env.contains("CI"),
    // forking options
    javaOptions += {
      import scala.collection.JavaConverters._
      val props = System.getProperties
      props
        .stringPropertyNames()
        .asScala
        .map { configKey => s"-D$configKey=${props.getProperty(configKey)}" }
        .mkString(" ")
    },
    resolvers += Resolver.bintrayRepo("scalacenter", "releases")
  )
)

Global / onLoad ~= { old =>
  if (!scala.util.Properties.isWin) {
    import java.nio.file._
    val prePush = Paths.get(".git", "hooks", "pre-push")
    Files.createDirectories(prePush.getParent)
    Files.write(
      prePush,
      """#!/bin/sh
        |set -eux
        |bin/scalafmt --diff --diff-branch main
        |git diff --exit-code
        |""".stripMargin.getBytes()
    )
    prePush.toFile.setExecutable(true)
  }
  old
}
Global / cancelable := true
Global / excludeLintKeys += scalafixConfig
crossScalaVersions := Nil

addCommandAlias("scalafixAll", "all compile:scalafix test:scalafix")
addCommandAlias("scalafixCheck", "; scalafix --check ; test:scalafix --check")
addCommandAlias(
  "downloadDependencies",
  "+publishLocal; metals/runMain scala.meta.metals.DownloadDependencies "
)

def isNightliesEnabled: Boolean =
  isCI || sys.env.get("NIGHTLIES").isDefined

def configureMtagsScalaVersionDynamically(
    state: State,
    scalaV: String,
    projectV: Option[String] = None
): State = {
  val scalaVersionSettings =
    List(
      mtest / scalaVersion := scalaV,
      mtags / scalaVersion := scalaV,
      cross / scalaVersion := scalaV
    )
  val versionSettings =
    projectV.map(v => mtags / version := v)

  val extracted = Project.extract(state)
  extracted
    .appendWithSession(
      scalaVersionSettings ++ versionSettings,
      state
    )
}

def crossTestDyn(state: State, scalaV: String): State = {
  val configured = configureMtagsScalaVersionDynamically(state, scalaV)
  val (out, _) =
    Project
      .extract(configured)
      .runTask(cross / Test / test, configured)
  out
}

commands ++= Seq(
  Command.command("save-expect") { s =>
    "unit/test:runMain tests.SaveExpect" :: s
  },
  Command.command("cross-test-latest-nightly") { s =>
    V.nightlyScala3Versions.lastOption match {
      case Some(latest) => crossTestDyn(s, latest)
      case None =>
        println("No nightly versions was found. Skipping cross/test")
        s
    }
  }
)

lazy val V = new {
  val scala210 = "2.10.7"
  val scala211 = "2.11.12"
  val sbtScala = "2.12.14"
  val scala212 = "2.12.15"
  val scala213 = "2.13.7"
  val ammonite212Version = scala212
  val ammonite213Version = scala213
  val scalameta = "4.4.30"
  val semanticdb = scalameta
  val bsp = "2.0.0-M15"
  val bloop = "1.4.11"
  val scala3 = "3.1.0"
  val nextScala3RC = "3.1.1-RC1"
  val bloopNightly = bloop
  val sbtBloop = bloop
  val gradleBloop = bloop
  val mavenBloop = bloop
  val mdoc = "2.2.24"
  val scalafmt = "3.0.5"
  val munit = "0.7.29"
  val scalafix = "0.9.32"
  val lsp4jV = "0.12.0"
  val sbtJdiTools = "1.1.1"
  val genyVersion = "0.6.11"
  val debugAdapter = "2.0.8"

  // List of supported Scala versions in SemanticDB. Needs to be manually updated
  // for every SemanticDB upgrade.
  def supportedScalaBinaryVersions =
    supportedScalaVersions.iterator
      .map(CrossVersion.partialVersion)
      .collect {
        case Some((3, _)) => "3"
        case Some((a, b)) => s"$a.$b"
      }
      .toList
      .distinct

  // Scala 2
  def deprecatedScala2Versions =
    Seq(
      scala211,
      "2.12.8",
      "2.12.9",
      "2.12.10",
      "2.13.0",
      "2.13.1",
      "2.13.2",
      "2.13.3"
    )
  def nonDeprecatedScala2Versions =
    Seq(
      scala213,
      scala212,
      "2.12.14",
      "2.12.13",
      "2.12.12",
      "2.12.11",
      "2.13.4",
      "2.13.5",
      "2.13.6"
    )
  def scala2Versions = nonDeprecatedScala2Versions ++ deprecatedScala2Versions

  // Scala 3
  def nonDeprecatedScala3Versions = Seq(nextScala3RC, scala3, "3.0.2")
  def deprecatedScala3Versions = Seq("3.0.1", "3.0.0")
  def scala3Versions = nonDeprecatedScala3Versions ++ deprecatedScala3Versions
  lazy val nightlyScala3Versions = {
    if (isNightliesEnabled)
      Scala3NightlyVersions.nightlyReleasesAfter(nextScala3RC)
    else
      Nil
  }

  def supportedScalaVersions = scala2Versions ++ scala3Versions
  def nonDeprecatedScalaVersions =
    nonDeprecatedScala2Versions ++ nonDeprecatedScala3Versions
  def deprecatedScalaVersions =
    deprecatedScala2Versions ++ deprecatedScala3Versions

  def guava = "com.google.guava" % "guava" % "31.0.1-jre"
  def lsp4j = "org.eclipse.lsp4j" % "org.eclipse.lsp4j" % lsp4jV
  def dap4j = "org.eclipse.lsp4j" % "org.eclipse.lsp4j.debug" % lsp4jV
  val coursierInterfaces = "1.0.4"
  val coursier = "2.0.16"
  val ammonite = "2.4.1"
  val mill = "0.10.0-M4"
  val organizeImportRule = "0.6.0"
}

val sharedSettings = List(
  libraryDependencies ++= crossSetting(
    scalaVersion.value,
    if2 = List(
      compilerPlugin(
        "org.scalameta" % "semanticdb-scalac" % V.scalameta cross CrossVersion.full
      )
    )
  ),
  scalacOptions ++= crossSetting(
    scalaVersion.value,
    if3 = List(
      "-language:implicitConversions",
      "-Xtarget:8",
      "-Xsemanticdb"
    ),
    if211 = List("-Xexperimental", "-Ywarn-unused-import")
  ),
  scalacOptions --= crossSetting(
    scalaVersion.value,
    if3 = "-Yrangepos" :: "-target:jvm-1.8" :: scala212CompilerOptions,
    if211 = scala212CompilerOptions
  )
)

publish / skip := true

lazy val interfaces = project
  .in(file("mtags-interfaces"))
  .settings(
    moduleName := "mtags-interfaces",
    autoScalaLibrary := false,
    crossPaths := false,
    libraryDependencies ++= List(
      V.lsp4j
    ),
    crossVersion := CrossVersion.disabled,
    Compile / doc / javacOptions ++= List(
      "-tag",
      "implNote:a:Implementation Note:"
    )
  )

def multiScalaDirectories(root: File, scalaVersion: String) = {
  val base = root / "src" / "main"
  val result = mutable.ListBuffer.empty[File]
  val partialVersion = CrossVersion.partialVersion(scalaVersion)
  partialVersion.collect { case (major, minor) =>
    result += base / s"scala-$major.$minor"
  }
  if (isScala2(partialVersion)) {
    result += base / "scala-2"
  }
  if (isScala3(partialVersion)) {
    result += base / "scala-3"
  }
  result += base / s"scala-$scalaVersion"
  result.toList
}

val mtagsSettings = List(
  crossScalaVersions := {
    V.supportedScalaVersions ++ V.nightlyScala3Versions
  },
  crossTarget := target.value / s"scala-${scalaVersion.value}",
  crossVersion := CrossVersion.full,
  Compile / unmanagedSourceDirectories ++= multiScalaDirectories(
    (ThisBuild / baseDirectory).value / "mtags",
    scalaVersion.value
  ),
  // @note needed to deal with issues with dottyDoc
  Compile / doc / sources := Seq.empty,
  libraryDependencies +=
    "com.thoughtworks.qdox" % "qdox" % "2.0.1", // for java mtags
  libraryDependencies ++= crossSetting(
    scalaVersion.value,
    if2 = List(
      // for token edit-distance used by goto definition
      "com.googlecode.java-diff-utils" % "diffutils" % "1.3.0",
      "org.jsoup" % "jsoup" % "1.14.3", // for extracting HTML from javadocs
      "com.lihaoyi" %% "geny" % V.genyVersion,
      "org.scala-lang.modules" %% "scala-java8-compat" % "1.0.2",
      "org.scalameta" % "semanticdb-scalac-core" % V.scalameta cross CrossVersion.full
    ),
    if3 = List(
      "com.fasterxml.jackson.core" % "jackson-databind" % "2.13.0",
      ("org.scala-lang.modules" %% "scala-java8-compat" % "1.0.2")
        .cross(CrossVersion.for3Use2_13),
      ("com.lihaoyi" %% "geny" % V.genyVersion)
        .cross(CrossVersion.for3Use2_13),
      "org.scala-lang" %% "scala3-compiler" % scalaVersion.value,
      ("org.scalameta" %% "scalameta" % V.scalameta)
        .cross(CrossVersion.for3Use2_13)
        .exclude("org.scala-lang", "scala-reflect")
        .exclude("org.scala-lang", "scala-compiler")
    )
  ),
  libraryDependencies ++= List("org.lz4" % "lz4-java" % "1.8.0"),
  libraryDependencies ++= {
    if (isCI) Nil
    // NOTE(olafur) pprint is indispensable for me while developing, I can't
    // use println anymore for debugging because pprint.log is 100 times better.
    else {
      List("com.lihaoyi" %% "pprint" % "0.6.6")
    }
  },
  buildInfoPackage := "scala.meta.internal.mtags",
  buildInfoKeys := Seq[BuildInfoKey](
    "scalaCompilerVersion" -> scalaVersion.value
  )
)

lazy val mtags3 = project
  .in(file(".mtags"))
  .settings(
    Compile / unmanagedSourceDirectories := Seq(),
    sharedSettings,
    mtagsSettings,
    Compile / unmanagedSourceDirectories += (ThisBuild / baseDirectory).value / "mtags" / "src" / "main" / "scala",
    moduleName := "mtags3",
    scalaVersion := V.scala3,
    target := (ThisBuild / baseDirectory).value / "mtags" / "target" / "target3",
    publish / skip := true,
    scalafixConfig := Some(
      (ThisBuild / baseDirectory).value / ".scalafix3.conf"
    )
  )
  .dependsOn(interfaces)
  .enablePlugins(BuildInfoPlugin)

lazy val mtags = project
  .settings(
    sharedSettings,
    mtagsSettings,
    moduleName := "mtags"
  )
  .dependsOn(interfaces)
  .enablePlugins(BuildInfoPlugin)

lazy val metals = project
  .settings(
    sharedSettings,
    Compile / run / fork := true,
    Compile / mainClass := Some("scala.meta.metals.Main"),
    // As a general rule of thumb, we try to keep Scala dependencies to a minimum.
    libraryDependencies ++= List(
      // =================
      // Java dependencies
      // =================
      // for bloom filters
      V.guava,
      "com.geirsson" %% "metaconfig-core" % "0.9.15",
      // for measuring memory footprint
      "org.openjdk.jol" % "jol-core" % "0.16",
      // for file watching
      "com.swoval" % "file-tree-views" % "2.1.7",
      // for http client
      "io.undertow" % "undertow-core" % "2.2.13.Final",
      "org.jboss.xnio" % "xnio-nio" % "3.8.4.Final",
      // for persistent data like "dismissed notification"
<<<<<<< HEAD
      "org.flywaydb" % "flyway-core" % "8.0.4",
      "com.h2database" % "h2" % "2.0.202",
=======
      "org.flywaydb" % "flyway-core" % "8.0.5",
      "com.h2database" % "h2" % "1.4.200",
>>>>>>> 7c1ea3e5
      // for BSP
      "org.scala-sbt.ipcsocket" % "ipcsocket" % "1.4.0",
      "ch.epfl.scala" % "bsp4j" % V.bsp,
      "ch.epfl.scala" %% "bloop-launcher" % V.bloopNightly,
      // for LSP
      V.lsp4j,
      // for DAP
      V.dap4j,
      // for producing SemanticDB from Java source files
      "com.thoughtworks.qdox" % "qdox" % "2.0.1",
      // for finding paths of global log/cache directories
      "dev.dirs" % "directories" % "26",
      // ==================
      // Scala dependencies
      // ==================
      "org.scala-lang.modules" %% "scala-java8-compat" % "1.0.2",
      "org.scalameta" % "mdoc-interfaces" % V.mdoc,
      "org.scalameta" %% "scalafmt-dynamic" % V.scalafmt,
      "ch.epfl.scala" % "scalafix-interfaces" % V.scalafix,
      // For reading classpaths.
      // for fetching ch.epfl.scala:bloop-frontend and other library dependencies
      "io.get-coursier" % "interface" % V.coursierInterfaces,
      // for logging
      "com.outr" %% "scribe" % "3.6.3",
      "com.outr" %% "scribe-file" % "3.6.3",
      "com.outr" %% "scribe-slf4j" % "3.6.3", // needed for flyway database migrations
      // for debugging purposes, not strictly needed but nice for productivity
      "com.lihaoyi" %% "pprint" % "0.6.2",
      // for JSON formatted doctor
      "com.lihaoyi" %% "ujson" % "1.4.2",
      // For remote language server
      "com.lihaoyi" %% "requests" % "0.6.9",
      // for producing SemanticDB from Scala source files
      "org.scalameta" %% "scalameta" % V.scalameta,
      "org.scalameta" % "semanticdb-scalac-core" % V.scalameta cross CrossVersion.full,
      // For starting Ammonite
      "io.github.alexarchambault.ammonite" %% "ammonite-runner" % "0.3.2"
    ),
    buildInfoPackage := "scala.meta.internal.metals",
    buildInfoKeys := Seq[BuildInfoKey](
      "localSnapshotVersion" -> localSnapshotVersion,
      "metalsVersion" -> version.value,
      "mdocVersion" -> V.mdoc,
      "bspVersion" -> V.bsp,
      "sbtVersion" -> sbtVersion.value,
      "bloopVersion" -> V.bloop,
      "bloopNightlyVersion" -> V.bloop,
      "sbtBloopVersion" -> V.sbtBloop,
      "gradleBloopVersion" -> V.gradleBloop,
      "mavenBloopVersion" -> V.mavenBloop,
      "scalametaVersion" -> V.scalameta,
      "semanticdbVersion" -> V.semanticdb,
      "scalafmtVersion" -> V.scalafmt,
      "ammoniteVersion" -> V.ammonite,
      "organizeImportVersion" -> V.organizeImportRule,
      "millVersion" -> V.mill,
      "debugAdapterVersion" -> V.debugAdapter,
      "sbtJdiToolsVersion" -> V.sbtJdiTools,
      "supportedScalaVersions" -> V.supportedScalaVersions,
      "supportedScala2Versions" -> V.scala2Versions,
      "supportedScala3Versions" -> V.scala3Versions,
      "supportedScalaBinaryVersions" -> V.supportedScalaBinaryVersions,
      "deprecatedScalaVersions" -> V.deprecatedScalaVersions,
      "nonDeprecatedScalaVersions" -> V.nonDeprecatedScalaVersions,
      "scala211" -> V.scala211,
      "scala212" -> V.scala212,
      "ammonite212" -> V.ammonite212Version,
      "ammonite213" -> V.ammonite213Version,
      "scala213" -> V.scala213,
      "scala3" -> V.scala3,
      "nextScala3RC" -> V.nextScala3RC
    )
  )
  .dependsOn(mtags)
  .enablePlugins(BuildInfoPlugin)

lazy val `sbt-metals` = project
  .settings(
    buildInfoPackage := "scala.meta.internal.sbtmetals",
    buildInfoKeys := Seq[BuildInfoKey](
      "semanticdbVersion" -> V.semanticdb,
      "supportedScala2Versions" -> V.scala2Versions
    ),
    scriptedLaunchOpts ++= Seq(s"-Dplugin.version=${version.value}")
  )
  .enablePlugins(BuildInfoPlugin, SbtPlugin)
  .disablePlugins(ScalafixPlugin)

lazy val input = project
  .in(file("tests/input"))
  .settings(
    sharedSettings,
    publish / skip := true,
    libraryDependencies ++= List(
      // these projects have macro annotations
      "org.scalameta" %% "scalameta" % V.scalameta,
      "io.circe" %% "circe-derivation-annotations" % "0.9.0-M5"
    ),
    scalacOptions += "-P:semanticdb:synthetics:on",
    addCompilerPlugin(
      "org.scalamacros" % "paradise" % "2.1.1" cross CrossVersion.full
    )
  )
  .disablePlugins(ScalafixPlugin)

lazy val input3 = project
  .in(file("tests/input3"))
  .settings(
    sharedSettings,
    scalaVersion := V.scala3,
    publish / skip := true
  )
  .disablePlugins(ScalafixPlugin)

lazy val testSettings: Seq[Def.Setting[_]] = List(
  Test / parallelExecution := false,
  publish / skip := true,
  fork := true,
  testFrameworks := List(TestFrameworks.MUnit),
  Test / testOptions ++= {
    if (isCI) {
      // Enable verbose logging using sbt loggers in CI.
      List(Tests.Argument(TestFrameworks.MUnit, "+l", "--verbose", "-F"))
    } else {
      Nil
    }
  }
)

def crossPublishLocal(scalaV: String) =
  Def.task[Unit] {
    val versionValue = (ThisBuild / version).value
    // Runs `publishLocal` for mtags with `scalaVersion := $scalaV`
    val newState = Project
      .extract(state.value)
      .appendWithSession(
        List(
          mtags / scalaVersion := scalaV,
          ThisBuild / version := versionValue,
          ThisBuild / useSuperShell := false
        ),
        state.value
      )
    val (s, _) = Project
      .extract(newState)
      .runTask(mtags / publishLocal, newState)
  }

def publishAllMtags(
    all: List[String]
): sbt.Def.Initialize[sbt.Task[Unit]] = {
  all match {
    case Nil =>
      throw new Exception("The Scala versions list cannot be empty")
    case head :: Nil =>
      crossPublishLocal(head)
    case head :: tl =>
      crossPublishLocal(head).dependsOn(publishAllMtags(tl))
  }
}

def publishBinaryMtags =
  (interfaces / publishLocal)
    .dependsOn(
      publishAllMtags(
        Set(
          V.scala211,
          V.sbtScala,
          V.scala212,
          V.ammonite212Version,
          V.scala213,
          V.ammonite213Version,
          V.scala3
        ).toList
      )
    )

lazy val mtest = project
  .in(file("tests/mtest"))
  .settings(
    testSettings,
    sharedSettings,
    libraryDependencies ++= List(
      "org.scalameta" %% "munit" % V.munit,
      "io.get-coursier" % "interface" % V.coursierInterfaces
    ),
    buildInfoPackage := "tests",
    buildInfoObject := "BuildInfoVersions",
    buildInfoKeys := Seq[BuildInfoKey](
      "scala211" -> V.scala211,
      "scala212" -> V.scala212,
      "scala213" -> V.scala213,
      "scala3" -> V.scala3,
      "scala2Versions" -> V.scala2Versions,
      "scala3Versions" -> (V.scala3Versions ++ V.nightlyScala3Versions),
      "scala2Versions" -> V.scala2Versions,
      "scalaVersion" -> scalaVersion.value
    ),
    crossScalaVersions := V.nonDeprecatedScalaVersions,
    Compile / unmanagedSourceDirectories ++= multiScalaDirectories(
      (ThisBuild / baseDirectory).value / "tests" / "mtest",
      scalaVersion.value
    )
  )
  .dependsOn(mtags)
  .enablePlugins(BuildInfoPlugin)

lazy val cross = project
  .in(file("tests/cross"))
  .settings(
    testSettings,
    sharedSettings,
    crossScalaVersions := V.nonDeprecatedScalaVersions
  )
  .dependsOn(mtest, mtags)

def isInTestShard(name: String, logger: Logger): Boolean = {
  val groupIndex = TestGroups.testGroups.indexWhere(group => group(name))
  if (groupIndex == -1) {
    logger.warn(
      s"""|Test is not contained in a shard: $name
          |It will be executed by default in the first shard.
          |Please add it to "project/TestGroups.scala". """.stripMargin
    )
  }
  if (!isCI) {
    true
  } else {
    val groupId = Math.max(0, groupIndex) + 1
    System.getenv("TEST_SHARD").toInt == groupId
  }
}

lazy val unit = project
  .in(file("tests/unit"))
  .settings(
    testSettings,
    Test / testOptions ++= Seq(
      Tests.Filter(name => isInTestShard(name, sLog.value))
    ),
    sharedSettings,
    Test / javaOptions += "-Xmx2G",
    libraryDependencies ++= List(
      "io.get-coursier" %% "coursier" % V.coursier, // for jars
      "ch.epfl.scala" %% "bloop-config" % V.bloop,
      "org.scalameta" %% "munit" % V.munit,
      // The dependencies listed below are only listed so Scala Steward
      // will pick them up and update them. They aren't actually used.
      "com.lihaoyi" %% "ammonite-util" % V.ammonite intransitive (),
      "com.lihaoyi" % "mill-contrib-testng" % V.mill intransitive ()
    ),
    buildInfoPackage := "tests",
    Compile / resourceGenerators += InputProperties
      .resourceGenerator(input, input3),
    Compile / compile :=
      (Compile / compile)
        .dependsOn(
          input / Test / compile,
          input3 / Test / compile
        )
        .value,
    buildInfoKeys := Seq[BuildInfoKey](
      "sourceroot" -> (ThisBuild / baseDirectory).value,
      "targetDirectory" -> (Test / target).value,
      "testResourceDirectory" -> (Test / resourceDirectory).value,
      "scalaVersion" -> scalaVersion.value
    )
  )
  .dependsOn(mtest, metals)
  .enablePlugins(BuildInfoPlugin)

lazy val slow = project
  .in(file("tests/slow"))
  .settings(
    testSettings,
    sharedSettings,
    Test / testOnly := (Test / testOnly)
      .dependsOn((`sbt-metals` / publishLocal), publishBinaryMtags)
      .evaluated,
    Test / test := (Test / test)
      .dependsOn(`sbt-metals` / publishLocal, publishBinaryMtags)
      .value
  )
  .dependsOn(unit)

lazy val bench = project
  .in(file("metals-bench"))
  .enablePlugins(BuildInfoPlugin)
  .settings(
    sharedSettings,
    run / fork := true,
    publish / skip := true,
    moduleName := "metals-bench",
    libraryDependencies ++= List(
      // for measuring memory usage
      "org.spire-math" %% "clouseau" % "0.2.2"
    ),
    buildInfoKeys := Seq[BuildInfoKey](scalaVersion),
    buildInfoPackage := "bench",
    Jmh / bspEnabled := false
  )
  .dependsOn(unit)
  .enablePlugins(JmhPlugin)

lazy val docs = project
  .in(file("metals-docs"))
  .settings(
    sharedSettings,
    publish / skip := true,
    moduleName := "metals-docs",
    mdoc := (Compile / run).evaluated,
    libraryDependencies ++= List(
      "org.jsoup" % "jsoup" % "1.14.3"
    )
  )
  .dependsOn(metals)
  .enablePlugins(DocusaurusPlugin)<|MERGE_RESOLUTION|>--- conflicted
+++ resolved
@@ -451,13 +451,8 @@
       "io.undertow" % "undertow-core" % "2.2.13.Final",
       "org.jboss.xnio" % "xnio-nio" % "3.8.4.Final",
       // for persistent data like "dismissed notification"
-<<<<<<< HEAD
-      "org.flywaydb" % "flyway-core" % "8.0.4",
-      "com.h2database" % "h2" % "2.0.202",
-=======
       "org.flywaydb" % "flyway-core" % "8.0.5",
       "com.h2database" % "h2" % "1.4.200",
->>>>>>> 7c1ea3e5
       // for BSP
       "org.scala-sbt.ipcsocket" % "ipcsocket" % "1.4.0",
       "ch.epfl.scala" % "bsp4j" % V.bsp,
