--- conflicted
+++ resolved
@@ -218,13 +218,8 @@
   val ammonite212Version = scala212
   val ammonite213Version = scala213
 
-<<<<<<< HEAD
-  val ammonite = "2.5.0"
-  val bloop = "1.4.11-19-93ebe2c6"
-=======
   val ammonite = "2.4.1"
   val bloop = "1.4.11-30-75fb3441"
->>>>>>> a8bb69f6
   val bloopNightly = bloop
   val bsp = "2.0.0-M15"
   val coursier = "2.0.16"
