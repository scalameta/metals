import scala.collection.mutable

def localSnapshotVersion = "0.8.5-SNAPSHOT"
def isCI = System.getenv("CI") != null

def isScala211(v: Option[(Long, Long)]): Boolean = v.contains((2, 11))
def isScala212(v: Option[(Long, Long)]): Boolean = v.contains((2, 12))
def isScala213(v: Option[(Long, Long)]): Boolean = v.contains((2, 13))
def isScala2(v: Option[(Long, Long)]): Boolean = v.exists(_._1 == 2)
def isScala3(v: Option[(Long, Long)]): Boolean =
  v.exists(_._1 == 0) || v.exists(_._1 == 3)

def crossSetting[A](
    scalaVersion: String,
    if211: List[A] = Nil,
    if2: List[A] = Nil,
    if3: List[A] = Nil,
    otherwise: List[A] = Nil
): List[A] =
  CrossVersion.partialVersion(scalaVersion) match {
    case partialVersion
        if isScala211(partialVersion) && isScala2(partialVersion) =>
      if211 ::: if2
    case partialVersion if isScala211(partialVersion) => if211
    case partialVersion if isScala2(partialVersion) => if2
    case partialVersion if isScala3(partialVersion) => if3
    case _ => otherwise
  }

val MUnitFramework = new TestFramework("munit.Framework")

inThisBuild(
  List(
    version ~= { dynVer =>
      if (isCI) dynVer
      else localSnapshotVersion // only for local publishing
    },
    scalaVersion := V.scala212,
    crossScalaVersions := List(V.scala212),
    scalacOptions ++= List(
      "-target:jvm-1.8",
      "-Yrangepos",
      // -Xlint is unusable because of
      // https://github.com/scala/bug/issues/10448
      "-Ywarn-unused:imports"
    ),
    organization := "org.scalameta",
    licenses := Seq(
      "Apache-2.0" -> url("http://www.apache.org/licenses/LICENSE-2.0")
    ),
    homepage := Some(url("https://github.com/scalameta/metals")),
    developers := List(
      Developer(
        "laughedelic",
        "Alexey Alekhin",
        "laughedelic@gmail.com",
        url("https://github.com/laughedelic")
      ),
      Developer(
        "ckipp01",
        "Chris Kipp",
        "ckipp@pm.me",
        url("https://chris-kipp.io")
      ),
      Developer(
        "gabro",
        "Gabriele Petronella",
        "gabriele@buildo.io",
        url("https://github.com/gabro")
      ),
      Developer(
        "mudsam",
        "Johan Mudsam",
        "johan@mudsam.com",
        url("https://github.com/mudsam")
      ),
      Developer(
        "jvican",
        "Jorge Vicente Cantero",
        "jorgevc@fastmail.es",
        url("https://jvican.github.io/")
      ),
      Developer(
        "marek1840",
        "Marek Żarnowski",
        "mzarnowski@virtuslab.com",
        url("https://github.com/marek1840")
      ),
      Developer(
        "olafurpg",
        "Ólafur Páll Geirsson",
        "olafurpg@gmail.com",
        url("https://geirsson.com")
      ),
      Developer(
        "ShaneDelmore",
        "Shane Delmore",
        "sdelmore@twitter.com",
        url("http://delmore.io")
      ),
      Developer(
        "tgodzik",
        "Tomasz Godzik",
        "tgodzik@virtuslab.com",
        url("https://github.com/tgodzik")
      )
    ),
    testFrameworks := List(),
    resolvers += Resolver.sonatypeRepo("public"),
    dependencyOverrides += V.guava,
    // faster publishLocal:
    publishArtifact.in(packageDoc) := sys.env.contains("CI"),
    publishArtifact.in(packageSrc) := sys.env.contains("CI"),
    // forking options
    javaOptions += {
      import scala.collection.JavaConverters._
      val props = System.getProperties
      props
        .stringPropertyNames()
        .asScala
        .map { configKey => s"-D$configKey=${props.getProperty(configKey)}" }
        .mkString(" ")
    },
    resolvers += Resolver.bintrayRepo("scalacenter", "releases")
  )
)

onLoad.in(Global) ~= { old =>
  if (!scala.util.Properties.isWin) {
    import java.nio.file._
    val prePush = Paths.get(".git", "hooks", "pre-push")
    Files.createDirectories(prePush.getParent)
    Files.write(
      prePush,
      """#!/bin/sh
        |set -eux
        |bin/scalafmt --diff
        |git diff --exit-code
        |""".stripMargin.getBytes()
    )
    prePush.toFile.setExecutable(true)
  }
  old
}
cancelable.in(Global) := true
crossScalaVersions := Nil

addCommandAlias("scalafixAll", "all compile:scalafix test:scalafix")
addCommandAlias("scalafixCheck", "; scalafix --check ; test:scalafix --check")

commands += Command.command("save-expect") { s =>
  "unit/test:runMain tests.SaveExpect" ::
    s
}

lazy val V = new {
  val scala210 = "2.10.7"
  val scala211 = "2.11.12"
  val scala212 = "2.12.11"
  val scala213 = "2.13.1"
  val scalameta = "4.3.8"
  val semanticdb = scalameta
  val bsp = "2.0.0-M4+10-61e61e87"
<<<<<<< HEAD
  val bloop = "1.4.0-RC1-194-8301db94-20200411-1746"
=======
  val bloop = "1.4.0-RC1-192-72a856b6"
  val scala3 = "0.23.0-RC1"
>>>>>>> 57af091c
  val bloopNightly = bloop
  val sbtBloop = bloop
  val gradleBloop = bloop
  val mavenBloop = bloop
  val mdoc = "2.1.5"
  val scalafmt = "2.4.2"
  val munit = "0.7.1"
  // List of supported Scala versions in SemanticDB. Needs to be manually updated
  // for every SemanticDB upgrade.
  def supportedScalaBinaryVersions =
    supportedScalaVersions.iterator
      .map(CrossVersion.partialVersion)
      .collect { case Some((a, b)) => s"$a.$b" }
      .toList
      .distinct

  // Scala 2
  def deprecatedScala2Versions =
    Seq(scala211, "2.12.8", "2.12.9", "2.13.0")
  def nonDeprecatedScala2Versions = Seq(scala213, scala212, "2.12.10")
  def scala2Versions =
    nonDeprecatedScala2Versions ++ deprecatedScala2Versions

  // Scala 3
  def nonDeprecatedScala3Versions = Seq(scala3)
  def deprecatedScala3Versions = Seq()
  def scala3Versions = nonDeprecatedScala3Versions ++ deprecatedScala3Versions

  def supportedScalaVersions = scala2Versions ++ scala3Versions
  def nonDeprecatedScalaVersions =
    nonDeprecatedScala2Versions ++ nonDeprecatedScala3Versions
  def deprecatedScalaVersions =
    deprecatedScala2Versions ++ deprecatedScala3Versions

  def guava = "com.google.guava" % "guava" % "29.0-jre"
  def lsp4j = "org.eclipse.lsp4j" % "org.eclipse.lsp4j" % "0.9.0"
  def dap4j =
    "org.eclipse.lsp4j" % "org.eclipse.lsp4j.debug" % "0.9.0"
  val coursier = "2.0.0-RC6-11"
  val coursierInterfaces = "0.0.21"
}

val genyVersion = Def.setting {
  if (scalaVersion.value.startsWith("2.11")) "0.1.6"
  else "0.4.2"
}

val sharedSettings = List(
  libraryDependencies ++= crossSetting(
    scalaVersion.value,
    if2 = List(
      compilerPlugin(
        "org.scalameta" % "semanticdb-scalac" % V.scalameta cross CrossVersion.full
      )
    )
  ),
  scalacOptions ++= crossSetting(
    scalaVersion.value,
    if3 = List("-language:implicitConversions"),
    if211 = List("-Xexperimental", "-Ywarn-unused-import")
  ),
  scalacOptions --= crossSetting(
    scalaVersion.value,
    if3 = List("-Yrangepos", "-Ywarn-unused:imports"),
    if211 = List("-Ywarn-unused:imports")
  )
)

skip.in(publish) := true

lazy val interfaces = project
  .in(file("mtags-interfaces"))
  .settings(
    moduleName := "mtags-interfaces",
    autoScalaLibrary := false,
    crossPaths := false,
    libraryDependencies ++= List(
      V.lsp4j
    ),
    crossVersion := CrossVersion.disabled,
    javacOptions in (Compile / doc) ++= List(
      "-tag",
      "implNote:a:Implementation Note:"
    )
  )

def multiScalaDirectories(root: File, scalaVersion: String) = {
  val base = root / "src" / "main"
  val result = mutable.ListBuffer.empty[File]
  val partialVersion = CrossVersion.partialVersion(scalaVersion)
  if (isScala211(partialVersion)) {
    result += base / "scala-2.11"
  }
  if (isScala212(partialVersion)) {
    result += base / "scala-2.12"
  }
  if (isScala213(partialVersion)) {
    result += base / "scala-2.13"
  }
  if (isScala2(partialVersion)) {
    result += base / "scala-2"
  }
  if (isScala3(partialVersion)) {
    result += base / "scala-3"
  }
  result.toList
}

val mtagsSettings = List(
  crossScalaVersions := V.supportedScalaVersions,
  crossTarget := target.value / s"scala-${scalaVersion.value}",
  crossVersion := CrossVersion.full,
  unmanagedSourceDirectories.in(Compile) ++= multiScalaDirectories(
    baseDirectory.in(ThisBuild).value / "mtags",
    scalaVersion.value
  ),
  libraryDependencies ++= crossSetting(
    scalaVersion.value,
    if2 = List(
      // for token edit-distance used by goto definition
      "com.googlecode.java-diff-utils" % "diffutils" % "1.3.0",
      "com.thoughtworks.qdox" % "qdox" % "2.0.0", // for java mtags
      "org.jsoup" % "jsoup" % "1.13.1", // for extracting HTML from javadocs
      "com.lihaoyi" %% "geny" % genyVersion.value,
      "org.scala-lang.modules" %% "scala-java8-compat" % "0.9.1",
      "org.scalameta" % "semanticdb-scalac-core" % V.scalameta cross CrossVersion.full
    ),
    if3 = List(
      "ch.epfl.lamp" %% "dotty-compiler" % V.scala3,
      "com.fasterxml.jackson.core" % "jackson-databind" % "2.9.8",
      ("org.scalameta" %% "scalameta" % V.scalameta)
        .withDottyCompat(scalaVersion.value),
      ("com.lihaoyi" %% "geny" % genyVersion.value)
        .withDottyCompat(scalaVersion.value)
    )
  ),
  libraryDependencies ++= List("org.lz4" % "lz4-java" % "1.7.1"),
  libraryDependencies ++= {
    if (isCI) Nil
    // NOTE(olafur) pprint is indispensable for me while developing, I can't
    // use println anymore for debugging because pprint.log is 100 times better.
    else
      crossSetting(
        scalaVersion.value,
        if211 = List("com.lihaoyi" %% "pprint" % "0.5.4"),
        otherwise = List("com.lihaoyi" %% "pprint" % "0.5.9")
      )
  },
  buildInfoPackage := "scala.meta.internal.mtags",
  buildInfoKeys := Seq[BuildInfoKey](
    "scalaCompilerVersion" -> scalaVersion.value
  )
)

lazy val mtags3 = project
  .in(file(".mtags"))
  .settings(
    sharedSettings,
    mtagsSettings,
    unmanagedSourceDirectories.in(Compile) += baseDirectory
      .in(ThisBuild)
      .value / "mtags" / "src" / "main" / "scala",
    moduleName := "mtags3",
    scalaVersion := V.scala3,
    target := baseDirectory
      .in(ThisBuild)
      .value / "mtags" / "target" / "target3",
    skip.in(publish) := true
  )
  .dependsOn(interfaces)
  .disablePlugins(ScalafixPlugin)

lazy val mtags = project
  .settings(
    sharedSettings,
    mtagsSettings,
    moduleName := "mtags"
  )
  .dependsOn(interfaces)
  .enablePlugins(BuildInfoPlugin)

lazy val metals = project
  .settings(
    sharedSettings,
    fork.in(Compile, run) := true,
    mainClass.in(Compile) := Some("scala.meta.metals.Main"),
    // As a general rule of thumb, we try to keep Scala dependencies to a minimum.
    libraryDependencies ++= List(
      // =================
      // Java dependencies
      // =================
      // for bloom filters
      V.guava,
      "com.geirsson" %% "metaconfig-core" % "0.9.10",
      // for measuring memory footprint
      "org.openjdk.jol" % "jol-core" % "0.10",
      // for file watching
      "io.methvin" % "directory-watcher" % "0.9.9",
      // for http client
      "io.undertow" % "undertow-core" % "2.0.30.Final",
      "org.jboss.xnio" % "xnio-nio" % "3.8.0.Final",
      // for persistent data like "dismissed notification"
      "org.flywaydb" % "flyway-core" % "6.3.3",
      "com.h2database" % "h2" % "1.4.200",
      // for starting `sbt bloopInstall` process
      "com.zaxxer" % "nuprocess" % "2.0.0",
      "net.java.dev.jna" % "jna" % "4.5.2",
      "net.java.dev.jna" % "jna-platform" % "4.5.2",
      // for BSP
      "org.scala-sbt.ipcsocket" % "ipcsocket" % "1.0.1",
      "ch.epfl.scala" % "bsp4j" % V.bsp,
      "ch.epfl.scala" %% "bloop-launcher" % V.bloopNightly,
      // for LSP
      V.lsp4j,
      // for DAP
      V.dap4j,
      // for producing SemanticDB from Java source files
      "com.thoughtworks.qdox" % "qdox" % "2.0.0",
      // for finding paths of global log/cache directories
      "io.github.soc" % "directories" % "11",
      // ==================
      // Scala dependencies
      // ==================
      "org.scala-lang.modules" %% "scala-java8-compat" % "0.9.1",
      "org.scalameta" % "mdoc-interfaces" % V.mdoc,
      "org.scalameta" %% "scalafmt-dynamic" % V.scalafmt,
      // For reading classpaths.
      // for fetching ch.epfl.scala:bloop-frontend and other library dependencies
      "io.get-coursier" % "interface" % V.coursierInterfaces,
      // for logging
      "com.outr" %% "scribe" % "2.7.12",
      "com.outr" %% "scribe-slf4j" % "2.7.12", // needed for flyway database migrations
      // for debugging purposes, not strictly needed but nice for productivity
      "com.lihaoyi" %% "pprint" % "0.5.9",
      // For exporting Pants builds.
      "com.lihaoyi" %% "ujson" % "1.0.0",
      "ch.epfl.scala" %% "bloop-config" % V.bloop,
      "ch.epfl.scala" %% "bloop-frontend" % V.bloop,
      // For remote language server
      "com.lihaoyi" %% "requests" % "0.5.1",
      // for producing SemanticDB from Scala source files
      "org.scalameta" %% "scalameta" % V.scalameta,
      "org.scalameta" % "semanticdb-scalac-core" % V.scalameta cross CrossVersion.full
    ),
    buildInfoPackage := "scala.meta.internal.metals",
    buildInfoKeys := Seq[BuildInfoKey](
      "localSnapshotVersion" -> localSnapshotVersion,
      "metalsVersion" -> version.value,
      "mdocVersion" -> V.mdoc,
      "bspVersion" -> V.bsp,
      "bloopVersion" -> V.bloop,
      "bloopNightlyVersion" -> V.bloop,
      "sbtBloopVersion" -> V.sbtBloop,
      "gradleBloopVersion" -> V.gradleBloop,
      "mavenBloopVersion" -> V.mavenBloop,
      "scalametaVersion" -> V.scalameta,
      "semanticdbVersion" -> V.semanticdb,
      "scalafmtVersion" -> V.scalafmt,
      "supportedScalaVersions" -> V.supportedScalaVersions,
      "supportedScala2Versions" -> V.scala2Versions,
      "supportedScalaBinaryVersions" -> V.supportedScalaBinaryVersions,
      "deprecatedScalaVersions" -> V.deprecatedScalaVersions,
      "nonDeprecatedScalaVersions" -> V.nonDeprecatedScalaVersions,
      "scala211" -> V.scala211,
      "scala212" -> V.scala212,
      "scala213" -> V.scala213,
      "scala3" -> V.scala3
    ),
    mainClass in GraalVMNativeImage := Some(
      "scala.meta.internal.pantsbuild.BloopPants"
    ),
    graalVMNativeImageOptions ++= {
      val reflectionFile =
        Keys.sourceDirectory.in(Compile).value./("graal")./("reflection.json")
      assert(reflectionFile.exists, "no such file: " + reflectionFile)
      List(
        "-H:+ReportUnsupportedElementsAtRuntime",
        "--initialize-at-build-time",
        "--initialize-at-run-time=scala.meta.internal.pantsbuild,metaconfig",
        "--no-server",
        "--enable-http",
        "--enable-https",
        "-H:EnableURLProtocols=http,https",
        "--enable-all-security-services",
        "--no-fallback",
        s"-H:ReflectionConfigurationFiles=$reflectionFile",
        "--allow-incomplete-classpath",
        "-H:+ReportExceptionStackTraces"
      )
    }
  )
  .dependsOn(mtags)
  .enablePlugins(BuildInfoPlugin, GraalVMNativeImagePlugin)

lazy val input = project
  .in(file("tests/input"))
  .settings(
    sharedSettings,
    skip.in(publish) := true,
    scalacOptions ++= List(
      "-P:semanticdb:synthetics:on"
    ),
    libraryDependencies ++= List(
      // these projects have macro annotations
      "org.scalameta" %% "scalameta" % V.scalameta,
      "io.circe" %% "circe-derivation-annotations" % "0.9.0-M5"
    ),
    scalacOptions += "-P:semanticdb:synthetics:on",
    addCompilerPlugin(
      "org.scalamacros" % "paradise" % "2.1.1" cross CrossVersion.full
    )
  )
  .disablePlugins(ScalafixPlugin)

lazy val testSettings: Seq[Def.Setting[_]] = List(
  Test / parallelExecution := false,
  skip.in(publish) := true,
  fork := true,
  testFrameworks := List(MUnitFramework),
  testOptions.in(Test) ++= {
    if (isCI) {
      // Enable verbose logging using sbt loggers in CI.
      List(Tests.Argument(MUnitFramework, "+l", "--verbose"))
    } else {
      Nil
    }
  }
)

def crossPublishLocal(scalaV: String) = Def.task[Unit] {
  // Runs `publishLocal` for mtags with `scalaVersion := $scalaV`
  val newState = Project
    .extract(state.value)
    .appendWithSession(
      List(
        scalaVersion.in(mtags) := scalaV,
        useSuperShell.in(ThisBuild) := false
      ),
      state.value
    )
  val (s, _) = Project
    .extract(newState)
    .runTask(publishLocal.in(mtags), newState)
}

def publishAllMtags(
    all: List[String]
): sbt.Def.Initialize[sbt.Task[Unit]] = {
  all match {
    case Nil =>
      throw new Exception("The Scala versions list cannot be empty")
    case head :: Nil =>
      crossPublishLocal(head)
    case head :: tl =>
      crossPublishLocal(head).dependsOn(publishAllMtags(tl))
  }
}

def publishBinaryMtags =
  publishLocal
    .in(interfaces)
    .dependsOn(
      publishAllMtags(List(V.scala211, V.scala212, V.scala213, V.scala3))
    )

lazy val mtest = project
  .in(file("tests/mtest"))
  .settings(
    testSettings,
    sharedSettings,
    libraryDependencies ++= List(
      "org.scalameta" %% "munit" % V.munit,
      "io.get-coursier" % "interface" % V.coursierInterfaces
    ),
    buildInfoPackage := "tests",
    buildInfoObject := "BuildInfoVersions",
    buildInfoKeys := Seq[BuildInfoKey](
      "scala211" -> V.scala211,
      "scala212" -> V.scala212,
      "scala213" -> V.scala213,
      "scala3" -> V.scala3,
      "scalaVersion" -> scalaVersion.value
    ),
    unmanagedSourceDirectories.in(Compile) ++= multiScalaDirectories(
      baseDirectory.in(ThisBuild).value / "tests" / "mtest",
      scalaVersion.value
    )
  )
  .dependsOn(mtags)
  .enablePlugins(BuildInfoPlugin)

lazy val cross = project
  .in(file("tests/cross"))
  .settings(
    testSettings,
    sharedSettings,
    crossScalaVersions := V.nonDeprecatedScalaVersions
  )
  .dependsOn(mtest, mtags)

lazy val unit = project
  .in(file("tests/unit"))
  .settings(
    testSettings,
    sharedSettings,
    libraryDependencies ++= List(
      "io.get-coursier" %% "coursier" % V.coursier, // for jars
      "ch.epfl.scala" %% "bloop-config" % V.bloop,
      "org.scalameta" %% "munit" % V.munit
    ),
    buildInfoPackage := "tests",
    resourceGenerators.in(Compile) += InputProperties.resourceGenerator(input),
    compile.in(Compile) :=
      compile.in(Compile).dependsOn(compile.in(input, Test)).value,
    buildInfoKeys := Seq[BuildInfoKey](
      "sourceroot" -> baseDirectory.in(ThisBuild).value,
      "targetDirectory" -> target.in(Test).value,
      "testResourceDirectory" -> resourceDirectory.in(Test).value,
      "scalaVersion" -> scalaVersion.value
    )
  )
  .dependsOn(mtest, metals)
  .enablePlugins(BuildInfoPlugin)

lazy val slow = project
  .in(file("tests/slow"))
  .settings(
    testSettings,
    sharedSettings,
    testOnly
      .in(Test) := testOnly.in(Test).dependsOn(publishBinaryMtags).evaluated,
    test.in(Test) := test.in(Test).dependsOn(publishBinaryMtags).value
  )
  .dependsOn(unit)

lazy val bench = project
  .in(file("metals-bench"))
  .enablePlugins(BuildInfoPlugin)
  .settings(
    sharedSettings,
    fork.in(run) := true,
    skip.in(publish) := true,
    moduleName := "metals-bench",
    libraryDependencies ++= List(
      // for measuring memory usage
      "org.spire-math" %% "clouseau" % "0.2.2"
    ),
    buildInfoKeys := Seq[BuildInfoKey](scalaVersion),
    buildInfoPackage := "bench"
  )
  .dependsOn(unit)
  .enablePlugins(JmhPlugin)

lazy val docs = project
  .in(file("metals-docs"))
  .settings(
    sharedSettings,
    skip.in(publish) := true,
    moduleName := "metals-docs",
    mdoc := run.in(Compile).evaluated,
    munitRepository := Some("scalameta/metals"),
    libraryDependencies ++= List(
      "org.jsoup" % "jsoup" % "1.13.1"
    )
  )
  .dependsOn(metals)
  .enablePlugins(DocusaurusPlugin, MUnitReportPlugin)

addCommandAlias(
  "fastpass-link",
  "; metals/graalvm-native-image:packageBin ; taskready"
)
commands += Command.command("taskready") { s =>
  import scala.sys.process._
  "say 'native-image ready'".!
  s
}<|MERGE_RESOLUTION|>--- conflicted
+++ resolved
@@ -161,12 +161,8 @@
   val scalameta = "4.3.8"
   val semanticdb = scalameta
   val bsp = "2.0.0-M4+10-61e61e87"
-<<<<<<< HEAD
   val bloop = "1.4.0-RC1-194-8301db94-20200411-1746"
-=======
-  val bloop = "1.4.0-RC1-192-72a856b6"
   val scala3 = "0.23.0-RC1"
->>>>>>> 57af091c
   val bloopNightly = bloop
   val sbtBloop = bloop
   val gradleBloop = bloop
