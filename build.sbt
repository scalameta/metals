import scala.collection.mutable
import scala.sys.process._
import Developers._
import Tests._

def localSnapshotVersion = "0.11.2-SNAPSHOT"
def isCI = System.getenv("CI") != null

def isScala211(v: Option[(Long, Long)]): Boolean = v.contains((2, 11))
def isScala212(v: Option[(Long, Long)]): Boolean = v.contains((2, 12))
def isScala213(v: Option[(Long, Long)]): Boolean = v.contains((2, 13))
def isScala2(v: Option[(Long, Long)]): Boolean = v.exists(_._1 == 2)
def isScala3(v: Option[(Long, Long)]): Boolean = v.exists(_._1 == 3)

def crossSetting[A](
    scalaVersion: String,
    if211: List[A] = Nil,
    if2: List[A] = Nil,
    ifLaterThan211: List[A] = Nil,
    if3: List[A] = Nil
): List[A] =
  CrossVersion.partialVersion(scalaVersion) match {
    case partialVersion if isScala211(partialVersion) => if211 ::: if2
    case partialVersion if isScala212(partialVersion) => ifLaterThan211 ::: if2
    case partialVersion if isScala213(partialVersion) => ifLaterThan211 ::: if2
    case partialVersion if isScala3(partialVersion) => if3
    case _ => Nil
  }

// -Xlint is unusable because of
// https://github.com/scala/bug/issues/10448
val scala212CompilerOptions = List(
  "-Ywarn-unused:imports", "-Ywarn-unused:privates", "-Ywarn-unused:locals",
  "-Ywarn-unused:patvars", "-Ywarn-unused:implicits"
)

logo := Welcome.logo
usefulTasks := Welcome.tasks

inThisBuild(
  List(
    version ~= { dynVer =>
      if (isCI) dynVer
      else localSnapshotVersion // only for local publishing
    },
    scalaVersion := V.scala212,
    crossScalaVersions := List(V.scala212),
    scalacOptions ++= List(
      "-target:jvm-1.8",
      "-Yrangepos"
    ) ::: scala212CompilerOptions,
    scalafixDependencies += "com.github.liancheng" %% "organize-imports" % V.organizeImportRule,
    organization := "org.scalameta",
    licenses := Seq(
      "Apache-2.0" -> url("http://www.apache.org/licenses/LICENSE-2.0")
    ),
    homepage := Some(url("https://github.com/scalameta/metals")),
    developers := metalsDevs,
    testFrameworks := List(),
    resolvers += Resolver.sonatypeRepo("public"),
    resolvers += Resolver.sonatypeRepo("snapshot"),
    dependencyOverrides += V.guava,
    // faster publishLocal:
    packageDoc / publishArtifact := sys.env.contains("CI"),
    packageSrc / publishArtifact := sys.env.contains("CI"),
    // forking options
    javaOptions += {
      import scala.collection.JavaConverters._
      val props = System.getProperties
      props
        .stringPropertyNames()
        .asScala
        .map { configKey => s"-D$configKey=${props.getProperty(configKey)}" }
        .mkString(" ")
    },
    resolvers += Resolver.bintrayRepo("scalacenter", "releases")
  )
)

Global / onLoad ~= { old =>
  if (!scala.util.Properties.isWin) {
    import java.nio.file._
    val prePush = Paths.get(".git", "hooks", "pre-push")
    Files.createDirectories(prePush.getParent)
    Files.write(
      prePush,
      """#!/bin/sh
        |set -eux
        |bin/scalafmt --diff --diff-branch main
        |git diff --exit-code
        |""".stripMargin.getBytes()
    )
    prePush.toFile.setExecutable(true)
  }
  old
}
Global / cancelable := true
Global / excludeLintKeys += scalafixConfig
crossScalaVersions := Nil

addCommandAlias("scalafixAll", "all compile:scalafix test:scalafix")
addCommandAlias("scalafixCheck", "; scalafix --check ; test:scalafix --check")
addCommandAlias(
  "downloadDependencies",
  "+publishLocal; metals/runMain scala.meta.metals.DownloadDependencies "
)

def isNightliesEnabled: Boolean =
  isCI || sys.env.get("NIGHTLIES").isDefined

def configureMtagsScalaVersionDynamically(
    state: State,
    scalaV: String
): State = {
  val scalaVersionSettings =
    List(
      mtest / scalaVersion := scalaV,
      mtags / scalaVersion := scalaV,
      cross / scalaVersion := scalaV
    )
  val extracted = Project.extract(state)
  extracted
    .appendWithSession(
      scalaVersionSettings,
      state
    )
}

def crossTestDyn(state: State, scalaV: String): State = {
  val configured = configureMtagsScalaVersionDynamically(state, scalaV)
  val (out, _) =
    Project
      .extract(configured)
      .runTask(cross / Test / test, configured)
  out
}

commands ++= Seq(
  Command.command("save-expect") { s =>
    "unit/test:runMain tests.SaveExpect" :: s
  },
  Command.command("quick-publish-local") { s =>
    val publishMtags = V.quickPublishScalaVersions.foldLeft(s) { case (st, v) =>
      runMtagsPublishLocal(st, v, localSnapshotVersion)
    }
    "interfaces/publishLocal" :: s"++${V.scala212} metals/publishLocal" :: publishMtags
  },
  Command.command("cross-test-latest-nightly") { s =>
    val max =
      if (V.nightlyScala3DottyVersions.nonEmpty)
        Option(V.nightlyScala3DottyVersions.max)
      else None
    max match {
      case Some(latest) => crossTestDyn(s, latest.toString)
      case None =>
        println("No nightly versions was found. Skipping cross/test")
        s
    }
  },
  Command.single("test-mtags-dyn") { (s, scalaV) =>
    crossTestDyn(s, scalaV)
  }
)

lazy val V = new {
  val scala210 = "2.10.7"
  val scala211 = "2.11.12"
  val scala212 = "2.12.15"
  val scala213 = "2.13.8"
  val scala3 = "3.1.1"
  val nextScala3RC = "3.1.2-RC1"
  val sbtScala = "2.12.14"
  val ammonite212Version = scala212
  val ammonite213Version = "2.13.7"

<<<<<<< HEAD
  val ammonite = "2.5.1"
  val bloop = "1.4.12-63-858a5944"
=======
  val ammonite = "2.5.2"
  val bloop = "1.4.12"
>>>>>>> f1d98720
  val bloopNightly = bloop
  val bsp = "2.0.0-M15"
  val coursier = "2.0.16"
  val coursierInterfaces = "1.0.6"
  val debugAdapter = "2.0.13"
  val genyVersion = "0.7.1"
  val gradleBloop = bloop
  val java8Compat = "1.0.2"
  val javaSemanticdb = "0.7.4"
  val jsoup = "1.14.3"
  val lsp4jV = "0.12.0"
  val mavenBloop = bloop
  val mill = "0.10.0"
  val mdoc = "2.3.0"
  val munit = "0.7.29"
  val organizeImportRule = "0.6.0"
  val pprint = "0.7.1"
  val sbtBloop = bloop
  val sbtJdiTools = "1.1.1"
  val scalafix = "0.9.34"
  val scalafmt = "3.4.0"
  val scalameta = "4.4.35"
  val scribe = "3.7.1"
  val semanticdb = scalameta
  val qdox = "2.0.1"

  // List of supported Scala versions in SemanticDB. Needs to be manually updated
  // for every SemanticDB upgrade.
  def supportedScalaBinaryVersions =
    supportedScalaVersions.iterator
      .map(CrossVersion.partialVersion)
      .collect {
        case Some((3, _)) => "3"
        case Some((a, b)) => s"$a.$b"
      }
      .toList
      .distinct

  // Scala 2
  def deprecatedScala2Versions =
    Seq(
      scala211,
      "2.12.8",
      "2.12.9",
      "2.12.10",
      "2.13.1",
      "2.13.2",
      "2.13.3",
      "2.13.4"
    )
  def nonDeprecatedScala2Versions =
    Seq(
      scala213,
      scala212,
      "2.12.14",
      "2.12.13",
      "2.12.12",
      "2.12.11",
      "2.13.5",
      "2.13.6",
      "2.13.7"
    )
  def scala2Versions = nonDeprecatedScala2Versions ++ deprecatedScala2Versions

  // Scala 3
  def nonDeprecatedScala3Versions = Seq(nextScala3RC, scala3, "3.1.0", "3.0.2")
  def deprecatedScala3Versions = Seq("3.0.1", "3.0.0")
  def scala3Versions = nonDeprecatedScala3Versions ++ deprecatedScala3Versions
  lazy val nightlyScala3DottyVersions = {
    if (isNightliesEnabled)
      Scala3NightlyVersions.nightlyReleasesAfter(scala3)
    else
      Nil
  }

  def nightlyScala3Versions = nightlyScala3DottyVersions.map(_.toString)

  def supportedScalaVersions = scala2Versions ++ scala3Versions
  def nonDeprecatedScalaVersions =
    nonDeprecatedScala2Versions ++ nonDeprecatedScala3Versions
  def deprecatedScalaVersions =
    deprecatedScala2Versions ++ deprecatedScala3Versions

  def guava = "com.google.guava" % "guava" % "31.0.1-jre"
  def lsp4j = "org.eclipse.lsp4j" % "org.eclipse.lsp4j" % lsp4jV
  def dap4j = "org.eclipse.lsp4j" % "org.eclipse.lsp4j.debug" % lsp4jV

  val quickPublishScalaVersions =
    Set(
      scala211,
      sbtScala,
      scala212,
      ammonite212Version,
      scala213,
      ammonite213Version,
      scala3
    ).toList
}

val sharedSettings = List(
  libraryDependencies ++= crossSetting(
    scalaVersion.value,
    if2 = List(
      compilerPlugin(
        "org.scalameta" % "semanticdb-scalac" % V.scalameta cross CrossVersion.full
      )
    )
  ),
  scalacOptions ++= crossSetting(
    scalaVersion.value,
    if3 = List(
      "-language:implicitConversions",
      "-Xtarget:8",
      "-Xsemanticdb"
    ),
    if211 = List("-Xexperimental", "-Ywarn-unused-import")
  ),
  scalacOptions --= crossSetting(
    scalaVersion.value,
    if3 = "-Yrangepos" :: "-target:jvm-1.8" :: scala212CompilerOptions,
    if211 = scala212CompilerOptions
  )
)

publish / skip := true

lazy val interfaces = project
  .in(file("mtags-interfaces"))
  .settings(
    moduleName := "mtags-interfaces",
    autoScalaLibrary := false,
    crossPaths := false,
    libraryDependencies ++= List(
      V.lsp4j
    ),
    crossVersion := CrossVersion.disabled,
    Compile / doc / javacOptions ++= List(
      "-tag",
      "implNote:a:Implementation Note:"
    )
  )

def multiScalaDirectories(root: File, scalaVersion: String) = {
  val base = root / "src" / "main"
  val result = mutable.ListBuffer.empty[File]
  val partialVersion = CrossVersion.partialVersion(scalaVersion)
  partialVersion.collect { case (major, minor) =>
    result += base / s"scala-$major.$minor"
  }
  if (isScala2(partialVersion)) {
    result += base / "scala-2"
  }
  if (isScala3(partialVersion)) {
    result += base / "scala-3"
  }
  result += base / s"scala-$scalaVersion"
  result.toList
}

val mtagsSettings = List(
  crossScalaVersions := {
    V.supportedScalaVersions ++ V.nightlyScala3Versions
  },
  crossTarget := target.value / s"scala-${scalaVersion.value}",
  crossVersion := CrossVersion.full,
  Compile / unmanagedSourceDirectories ++= multiScalaDirectories(
    (ThisBuild / baseDirectory).value / "mtags",
    scalaVersion.value
  ),
  // @note needed to deal with issues with dottyDoc
  Compile / doc / sources := Seq.empty,
  libraryDependencies ++= Seq(
    "com.lihaoyi" %% "geny" % V.genyVersion,
    "com.thoughtworks.qdox" % "qdox" % V.qdox, // for java mtags
    "org.scala-lang.modules" %% "scala-java8-compat" % V.java8Compat
  ),
  libraryDependencies ++= crossSetting(
    scalaVersion.value,
    if2 = List(
      // for token edit-distance used by goto definition
      "com.googlecode.java-diff-utils" % "diffutils" % "1.3.0",
      "org.jsoup" % "jsoup" % V.jsoup, // for extracting HTML from javadocs
      "org.scalameta" % "semanticdb-scalac-core" % V.scalameta cross CrossVersion.full
    ),
    if3 = List(
      "com.fasterxml.jackson.core" % "jackson-databind" % "2.13.1",
      "org.scala-lang" %% "scala3-compiler" % scalaVersion.value,
      ("org.scalameta" %% "scalameta" % V.scalameta)
        .cross(CrossVersion.for3Use2_13)
        .exclude("org.scala-lang", "scala-reflect")
        .exclude("org.scala-lang", "scala-compiler")
        .exclude(
          "com.lihaoyi",
          "geny_2.13"
        ) // avoid 2.13 and 3 on the classpath since we rely on it directly
        .exclude(
          "com.lihaoyi",
          "sourcecode_2.13"
        ) // avoid 2.13 and 3 on the classpath since it comes in via pprint
    )
  ),
  libraryDependencies ++= List("org.lz4" % "lz4-java" % "1.8.0"),
  libraryDependencies ++= {
    if (isCI) Nil
    // NOTE(olafur) pprint is indispensable for me while developing, I can't
    // use println anymore for debugging because pprint.log is 100 times better.
    else {
      List("com.lihaoyi" %% "pprint" % V.pprint)
    }
  },
  buildInfoPackage := "scala.meta.internal.mtags",
  buildInfoKeys := Seq[BuildInfoKey](
    "scalaCompilerVersion" -> scalaVersion.value
  )
)

lazy val mtags3 = project
  .in(file(".mtags"))
  .settings(
    Compile / unmanagedSourceDirectories := Seq(),
    sharedSettings,
    mtagsSettings,
    Compile / unmanagedSourceDirectories += (ThisBuild / baseDirectory).value / "mtags" / "src" / "main" / "scala",
    moduleName := "mtags3",
    scalaVersion := V.scala3,
    target := (ThisBuild / baseDirectory).value / "mtags" / "target" / "target3",
    publish / skip := true,
    scalafixConfig := Some(
      (ThisBuild / baseDirectory).value / ".scalafix3.conf"
    )
  )
  .dependsOn(interfaces)
  .enablePlugins(BuildInfoPlugin)

lazy val mtags = project
  .settings(
    sharedSettings,
    mtagsSettings,
    moduleName := "mtags"
  )
  .dependsOn(interfaces)
  .enablePlugins(BuildInfoPlugin)

lazy val metals = project
  .settings(
    sharedSettings,
    Compile / run / fork := true,
    Compile / mainClass := Some("scala.meta.metals.Main"),
    // As a general rule of thumb, we try to keep Scala dependencies to a minimum.
    libraryDependencies ++= List(
      // =================
      // Java dependencies
      // =================
      // for bloom filters
      V.guava,
      "com.geirsson" %% "metaconfig-core" % "0.10.0",
      // for measuring memory footprint
      "org.openjdk.jol" % "jol-core" % "0.16",
      // for file watching
      "com.swoval" % "file-tree-views" % "2.1.8",
      // for http client
      "io.undertow" % "undertow-core" % "2.2.16.Final",
      "org.jboss.xnio" % "xnio-nio" % "3.8.6.Final",
      // for persistent data like "dismissed notification"
      "org.flywaydb" % "flyway-core" % "8.4.4",
      "com.h2database" % "h2" % "2.0.206",
      // for BSP
      "org.scala-sbt.ipcsocket" % "ipcsocket" % "1.4.0",
      "ch.epfl.scala" % "bsp4j" % V.bsp,
      "ch.epfl.scala" %% "bloop-launcher" % V.bloopNightly,
      // for LSP
      V.lsp4j,
      // for DAP
      V.dap4j,
      // for finding paths of global log/cache directories
      "dev.dirs" % "directories" % "26",
      // for Java formatting
      "org.eclipse.jdt" % "org.eclipse.jdt.core" % "3.25.0" exclude ("*", "*"),
      "org.eclipse.platform" % "org.eclipse.ant.core" % "3.5.500" exclude ("*", "*"),
      "org.eclipse.platform" % "org.eclipse.compare.core" % "3.6.600" exclude ("*", "*"),
      "org.eclipse.platform" % "org.eclipse.core.commands" % "3.9.500" exclude ("*", "*"),
      "org.eclipse.platform" % "org.eclipse.core.contenttype" % "3.7.500" exclude ("*", "*"),
      "org.eclipse.platform" % "org.eclipse.core.expressions" % "3.6.500" exclude ("*", "*"),
      "org.eclipse.platform" % "org.eclipse.core.filesystem" % "1.7.500" exclude ("*", "*"),
      "org.eclipse.platform" % "org.eclipse.core.jobs" % "3.10.500" exclude ("*", "*"),
      "org.eclipse.platform" % "org.eclipse.core.resources" % "3.13.500" exclude ("*", "*"),
      "org.eclipse.platform" % "org.eclipse.core.runtime" % "3.16.0" exclude ("*", "*"),
      "org.eclipse.platform" % "org.eclipse.core.variables" % "3.4.600" exclude ("*", "*"),
      "org.eclipse.platform" % "org.eclipse.equinox.app" % "1.4.300" exclude ("*", "*"),
      "org.eclipse.platform" % "org.eclipse.equinox.common" % "3.10.600" exclude ("*", "*"),
      "org.eclipse.platform" % "org.eclipse.equinox.preferences" % "3.7.600" exclude ("*", "*"),
      "org.eclipse.platform" % "org.eclipse.equinox.registry" % "3.8.600" exclude ("*", "*"),
      "org.eclipse.platform" % "org.eclipse.osgi" % "3.15.0" exclude ("*", "*"),
      "org.eclipse.platform" % "org.eclipse.team.core" % "3.8.700" exclude ("*", "*"),
      "org.eclipse.platform" % "org.eclipse.text" % "3.9.0" exclude ("*", "*"),
      // ==================
      // Scala dependencies
      // ==================
      "org.scalameta" % "mdoc-interfaces" % V.mdoc,
      "org.scalameta" %% "scalafmt-dynamic" % V.scalafmt,
      "ch.epfl.scala" % "scalafix-interfaces" % V.scalafix,
      // For reading classpaths.
      // for fetching ch.epfl.scala:bloop-frontend and other library dependencies
      "io.get-coursier" % "interface" % V.coursierInterfaces,
      // for logging
      "com.outr" %% "scribe" % V.scribe,
      "com.outr" %% "scribe-file" % V.scribe,
      "com.outr" %% "scribe-slf4j" % V.scribe, // needed for flyway database migrations
      // for JSON formatted doctor
      "com.lihaoyi" %% "ujson" % "1.5.0",
      // For remote language server
      "com.lihaoyi" %% "requests" % "0.7.0",
      // for producing SemanticDB from Scala source files
      "org.scalameta" %% "scalameta" % V.scalameta,
      "org.scalameta" % "semanticdb-scalac-core" % V.scalameta cross CrossVersion.full,
      // For starting Ammonite
      "io.github.alexarchambault.ammonite" %% "ammonite-runner" % "0.3.2"
    ),
    buildInfoPackage := "scala.meta.internal.metals",
    buildInfoKeys := Seq[BuildInfoKey](
      "localSnapshotVersion" -> localSnapshotVersion,
      "metalsVersion" -> version.value,
      "mdocVersion" -> V.mdoc,
      "bspVersion" -> V.bsp,
      "sbtVersion" -> sbtVersion.value,
      "bloopVersion" -> V.bloop,
      "bloopNightlyVersion" -> V.bloop,
      "sbtBloopVersion" -> V.sbtBloop,
      "gradleBloopVersion" -> V.gradleBloop,
      "mavenBloopVersion" -> V.mavenBloop,
      "scalametaVersion" -> V.scalameta,
      "semanticdbVersion" -> V.semanticdb,
      "javaSemanticdbVersion" -> V.javaSemanticdb,
      "scalafmtVersion" -> V.scalafmt,
      "ammoniteVersion" -> V.ammonite,
      "organizeImportVersion" -> V.organizeImportRule,
      "millVersion" -> V.mill,
      "debugAdapterVersion" -> V.debugAdapter,
      "sbtJdiToolsVersion" -> V.sbtJdiTools,
      "supportedScalaVersions" -> V.supportedScalaVersions,
      "supportedScala2Versions" -> V.scala2Versions,
      "supportedScala3Versions" -> V.scala3Versions,
      "supportedScalaBinaryVersions" -> V.supportedScalaBinaryVersions,
      "deprecatedScalaVersions" -> V.deprecatedScalaVersions,
      "nonDeprecatedScalaVersions" -> V.nonDeprecatedScalaVersions,
      "scala211" -> V.scala211,
      "scala212" -> V.scala212,
      "ammonite212" -> V.ammonite212Version,
      "ammonite213" -> V.ammonite213Version,
      "scala213" -> V.scala213,
      "scala3" -> V.scala3
    )
  )
  .dependsOn(mtags)
  .enablePlugins(BuildInfoPlugin)

lazy val `sbt-metals` = project
  .settings(
    buildInfoPackage := "scala.meta.internal.sbtmetals",
    buildInfoKeys := Seq[BuildInfoKey](
      "semanticdbVersion" -> V.semanticdb,
      "supportedScala2Versions" -> V.scala2Versions
    ),
    scriptedLaunchOpts ++= Seq(s"-Dplugin.version=${version.value}")
  )
  .enablePlugins(BuildInfoPlugin, SbtPlugin)
  .disablePlugins(ScalafixPlugin)

lazy val input = project
  .in(file("tests/input"))
  .settings(
    sharedSettings,
    publish / skip := true,
    libraryDependencies ++= List(
      // these projects have macro annotations
      "org.scalameta" %% "scalameta" % V.scalameta,
      "io.circe" %% "circe-derivation-annotations" % "0.9.0-M5"
    ),
    scalacOptions += "-P:semanticdb:synthetics:on",
    addCompilerPlugin(
      "org.scalamacros" % "paradise" % "2.1.1" cross CrossVersion.full
    )
  )
  .disablePlugins(ScalafixPlugin)

lazy val input3 = project
  .in(file("tests/input3"))
  .settings(
    sharedSettings,
    scalaVersion := V.scala3,
    publish / skip := true
  )
  .disablePlugins(ScalafixPlugin)

lazy val testSettings: Seq[Def.Setting[_]] = List(
  Test / parallelExecution := false,
  publish / skip := true,
  fork := true,
  testFrameworks := List(TestFrameworks.MUnit),
  Test / testOptions ++= {
    if (isCI) {
      // Enable verbose logging using sbt loggers in CI.
      List(Tests.Argument(TestFrameworks.MUnit, "+l", "--verbose", "-F"))
    } else {
      Nil
    }
  }
)

def runMtagsPublishLocal(
    state: State,
    scalaV: String,
    projectV: String
): State = {
  val newState = Project
    .extract(state)
    .appendWithSession(
      List(
        mtags / scalaVersion := scalaV,
        ThisBuild / version := projectV,
        ThisBuild / useSuperShell := false
      ),
      state
    )
  val (s, _) = Project
    .extract(newState)
    .runTask(mtags / publishLocal, newState)
  s
}

def crossPublishLocal(scalaV: String) =
  Def.task[Unit] {
    val versionValue = (ThisBuild / version).value
    // Runs `publishLocal` for mtags with `scalaVersion := $scalaV`
    runMtagsPublishLocal(state.value, scalaV, versionValue)
  }

def publishAllMtags(
    all: List[String]
): sbt.Def.Initialize[sbt.Task[Unit]] = {
  all match {
    case Nil =>
      throw new Exception("The Scala versions list cannot be empty")
    case head :: Nil =>
      crossPublishLocal(head)
    case head :: tl =>
      crossPublishLocal(head).dependsOn(publishAllMtags(tl))
  }
}

def publishBinaryMtags =
  (interfaces / publishLocal)
    .dependsOn(
      publishAllMtags(V.quickPublishScalaVersions)
    )

lazy val mtest = project
  .in(file("tests/mtest"))
  .settings(
    testSettings,
    sharedSettings,
    libraryDependencies ++= List(
      "org.scalameta" %% "munit" % V.munit,
      "io.get-coursier" % "interface" % V.coursierInterfaces
    ),
    buildInfoPackage := "tests",
    buildInfoObject := "BuildInfoVersions",
    buildInfoKeys := Seq[BuildInfoKey](
      "scala211" -> V.scala211,
      "scala212" -> V.scala212,
      "scala213" -> V.scala213,
      "scala3" -> V.scala3,
      "scala2Versions" -> V.scala2Versions,
      "scala3Versions" -> (V.scala3Versions ++ V.nightlyScala3Versions),
      "scala2Versions" -> V.scala2Versions,
      "scalaVersion" -> scalaVersion.value
    ),
    crossScalaVersions := V.nonDeprecatedScalaVersions,
    Compile / unmanagedSourceDirectories ++= multiScalaDirectories(
      (ThisBuild / baseDirectory).value / "tests" / "mtest",
      scalaVersion.value
    )
  )
  .dependsOn(mtags)
  .enablePlugins(BuildInfoPlugin)

lazy val cross = project
  .in(file("tests/cross"))
  .settings(
    testSettings,
    sharedSettings,
    crossScalaVersions := V.nonDeprecatedScalaVersions
  )
  .dependsOn(mtest, mtags)

def isInTestShard(name: String, logger: Logger): Boolean = {
  val groupIndex = TestGroups.testGroups.indexWhere(group => group(name))
  if (groupIndex == -1) {
    logger.warn(
      s"""|Test is not contained in a shard: $name
          |It will be executed by default in the first shard.
          |Please add it to "project/TestGroups.scala". """.stripMargin
    )
  }
  if (!isCI) {
    true
  } else {
    val groupId = Math.max(0, groupIndex) + 1
    System.getenv("TEST_SHARD").toInt == groupId
  }
}

lazy val unit = project
  .in(file("tests/unit"))
  .settings(
    testSettings,
    Test / testOptions ++= Seq(
      Tests.Filter(name => isInTestShard(name, sLog.value))
    ),
    sharedSettings,
    Test / javaOptions += "-Xmx2G",
    libraryDependencies ++= List(
      "io.get-coursier" %% "coursier" % V.coursier, // for jars
      "ch.epfl.scala" %% "bloop-config" % V.bloop,
      "org.scalameta" %% "munit" % V.munit,
      // The dependencies listed below are only listed so Scala Steward
      // will pick them up and update them. They aren't actually used.
      "com.lihaoyi" %% "ammonite-util" % V.ammonite intransitive (),
      "com.lihaoyi" % "mill-contrib-testng" % V.mill intransitive ()
    ),
    buildInfoPackage := "tests",
    Compile / resourceGenerators += InputProperties
      .resourceGenerator(input, input3),
    Compile / compile :=
      (Compile / compile)
        .dependsOn(
          input / Test / compile,
          input3 / Test / compile
        )
        .value,
    buildInfoKeys := Seq[BuildInfoKey](
      "sourceroot" -> (ThisBuild / baseDirectory).value,
      "targetDirectory" -> (Test / target).value,
      "testResourceDirectory" -> (Test / resourceDirectory).value,
      "scalaVersion" -> scalaVersion.value
    )
  )
  .dependsOn(mtest, metals)
  .enablePlugins(BuildInfoPlugin)

lazy val slow = project
  .in(file("tests/slow"))
  .settings(
    testSettings,
    sharedSettings,
    Test / testOnly := (Test / testOnly)
      .dependsOn((`sbt-metals` / publishLocal), publishBinaryMtags)
      .evaluated,
    Test / test := (Test / test)
      .dependsOn(`sbt-metals` / publishLocal, publishBinaryMtags)
      .value
  )
  .dependsOn(unit)

lazy val bench = project
  .in(file("metals-bench"))
  .enablePlugins(BuildInfoPlugin)
  .settings(
    sharedSettings,
    run / fork := true,
    publish / skip := true,
    moduleName := "metals-bench",
    libraryDependencies ++= List(
      // for measuring memory usage
      "org.spire-math" %% "clouseau" % "0.2.2"
    ),
    buildInfoKeys := Seq[BuildInfoKey](scalaVersion),
    buildInfoPackage := "bench",
    Jmh / bspEnabled := false
  )
  .dependsOn(unit)
  .enablePlugins(JmhPlugin)

lazy val docs = project
  .in(file("metals-docs"))
  .settings(
    sharedSettings,
    publish / skip := true,
    moduleName := "metals-docs",
    mdoc := (Compile / run).evaluated,
    dependencyOverrides += "com.lihaoyi" %% "pprint" % "0.6.6"
  )
  .dependsOn(metals)
  .enablePlugins(DocusaurusPlugin)<|MERGE_RESOLUTION|>--- conflicted
+++ resolved
@@ -173,13 +173,8 @@
   val ammonite212Version = scala212
   val ammonite213Version = "2.13.7"
 
-<<<<<<< HEAD
-  val ammonite = "2.5.1"
+  val ammonite = "2.5.2"
   val bloop = "1.4.12-63-858a5944"
-=======
-  val ammonite = "2.5.2"
-  val bloop = "1.4.12"
->>>>>>> f1d98720
   val bloopNightly = bloop
   val bsp = "2.0.0-M15"
   val coursier = "2.0.16"
