--- conflicted
+++ resolved
@@ -459,13 +459,8 @@
       // For test frameworks
       "ch.epfl.scala" %% "bloop-config" % V.bloopConfig,
       // For MCP
-<<<<<<< HEAD
-      "io.modelcontextprotocol.sdk" % "mcp" % "0.11.2",
+      "io.modelcontextprotocol.sdk" % "mcp" % "0.11.3",
       "com.fasterxml.jackson.core" % "jackson-databind" % "2.20.0",
-=======
-      "io.modelcontextprotocol.sdk" % "mcp" % "0.11.3",
-      "com.fasterxml.jackson.core" % "jackson-databind" % "2.19.2",
->>>>>>> 29f1e51d
       "io.undertow" % "undertow-servlet" % "2.3.12.Final",
     ),
     buildInfoPackage := "scala.meta.internal.metals",
