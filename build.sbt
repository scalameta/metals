--- conflicted
+++ resolved
@@ -304,14 +304,6 @@
   def guava = "com.google.guava" % "guava" % "31.0.1-jre"
   def lsp4j = "org.eclipse.lsp4j" % "org.eclipse.lsp4j" % lsp4jV
   def dap4j = "org.eclipse.lsp4j" % "org.eclipse.lsp4j.debug" % lsp4jV
-<<<<<<< HEAD
-  val coursierInterfaces = "1.0.4"
-  val coursier = "2.0.16"
-  val ammonite = "2.5.0"
-  val mill = "0.10.0-M4"
-  val organizeImportRule = "0.6.0"
-=======
->>>>>>> 88f3b27d
 
   val quickPublishScalaVersions =
     Set(
