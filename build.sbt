--- conflicted
+++ resolved
@@ -206,13 +206,8 @@
   val gradleBloop = bloop
   val mavenBloop = bloop
   val mdoc = "2.2.22"
-<<<<<<< HEAD
-  val scalafmt = "3.0.0-RC7"
-  val munit = "0.7.27"
-=======
   val scalafmt = "3.0.0-RC3"
   val munit = "0.7.28"
->>>>>>> 75376898
   val scalafix = "0.9.29"
   val lsp4jV = "0.12.0"
   val sbtJdiTools = "1.1.1"
