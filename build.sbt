--- conflicted
+++ resolved
@@ -230,13 +230,8 @@
   def guava = "com.google.guava" % "guava" % "30.1-jre"
   def lsp4j = "org.eclipse.lsp4j" % "org.eclipse.lsp4j" % lsp4jV
   def dap4j = "org.eclipse.lsp4j" % "org.eclipse.lsp4j.debug" % lsp4jV
-<<<<<<< HEAD
   val coursierInterfaces = "1.0.3"
-  val coursier = "2.0.11"
-=======
-  val coursierInterfaces = "1.0.2"
   val coursier = "2.0.12"
->>>>>>> 5d330b98
   val ammonite = "2.3.8-36-1cce53f3"
   val mill = "0.9.3"
   val organizeImportRule = "0.4.4"
