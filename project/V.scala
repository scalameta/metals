--- conflicted
+++ resolved
@@ -37,11 +37,7 @@
   val mavenBloop = "2.0.0"
   val mill = "0.11.7"
   val mdoc = "2.5.2"
-<<<<<<< HEAD
   val munit = "1.0.0-RC1"
-=======
-  val munit = "1.0.0-M12"
->>>>>>> 9d861df1
   val pprint = "0.7.3"
   val sbtBloop = bloop
   val sbtJdiTools = "1.1.1"
