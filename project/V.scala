import sbt._

object V {
  val scala210 = "2.10.7"
  val scala211 = "2.11.12"
  val scala212 = "2.12.17"
  val scala213 = "2.13.10"
  val scala3 = "3.2.0"
  val nextScala3RC = "3.2.1-RC2"
  val sbtScala = "2.12.16"
  val ammonite212Version = "2.12.17"
  val ammonite213Version = "2.13.9"
  val ammonite3Version = "3.1.3"

  val ammonite = "2.5.5"
  val betterMonadicFor = "0.3.1"
  val bloop = "1.5.4"
  val bloopNightly = bloop
  val bsp = "2.1.0-M3"
  val coursier = "2.1.0-M7"
  val coursierInterfaces = "1.0.9"
  val debugAdapter = "2.2.0"
  val genyVersion = "0.7.1"
  val gradleBloop = bloop
  val java8Compat = "1.0.2"
  val javaSemanticdb = "0.7.4"
  val jsoup = "1.15.3"
  val kindProjector = "0.13.2"
  val lsp4jV = "0.15.0"
  val mavenBloop = bloop
  val mill = "0.10.8"
  val mdoc = "2.3.6"
  val munit = "1.0.0-M6"
  val organizeImportRule = "0.6.0"
  val pprint = "0.7.3"
  val sbtBloop = bloop
  val sbtJdiTools = "1.1.1"
<<<<<<< HEAD
  val scalaCli = "0.1.15"
  val scalafix = "0.10.4"
=======
  val scalaCli = "0.1.16"
  val scalafix = "0.10.3"
>>>>>>> ecedc41e
  val scalafmt = "3.5.3"
  val scalameta = "4.6.0"
  val scribe = "3.10.4"
  val semanticdb = scalameta
  val qdox = "2.0.3"

  val guava = "com.google.guava" % "guava" % "31.1-jre"
  val lsp4j = "org.eclipse.lsp4j" % "org.eclipse.lsp4j" % lsp4jV
  val dap4j = "org.eclipse.lsp4j" % "org.eclipse.lsp4j.debug" % lsp4jV

  def isNightliesEnabled: Boolean =
    sys.env.get("CI").isDefined || sys.env.get("NIGHTLIES").isDefined

  // List of supported Scala versions in SemanticDB. Needs to be manually updated
  // for every SemanticDB upgrade.
  def supportedScalaBinaryVersions =
    supportedScalaVersions.iterator
      .map(CrossVersion.partialVersion)
      .collect {
        case Some((3, _)) => "3"
        case Some((a, b)) => s"$a.$b"
      }
      .toList
      .distinct

  // Scala 2
  def deprecatedScala2Versions = Seq(
    scala211,
    "2.12.9",
    "2.12.10",
    "2.12.11",
    "2.13.1",
    "2.13.2",
    "2.13.3",
    "2.13.4",
  )

  def nonDeprecatedScala2Versions = Seq(
    scala213,
    scala212,
    "2.12.16",
    "2.12.15",
    "2.12.14",
    "2.12.13",
    "2.12.12",
    "2.13.5",
    "2.13.6",
    "2.13.7",
    "2.13.8",
    "2.13.9",
  )
  def scala2Versions = nonDeprecatedScala2Versions ++ deprecatedScala2Versions

  // The minimum sbt version that uses a non-deprecated Scala version.
  // Currently uses Scala 2.12.12 - update upon deprecation.
  def minimumSupportedSbtVersion = "1.4.0"

  // Scala 3
  def nonDeprecatedScala3Versions =
    Seq(nextScala3RC, "3.2.1-RC1", scala3, "3.1.3", "3.1.2", "3.1.1")
  def deprecatedScala3Versions =
    Seq("3.2.0-RC4", "3.2.0-RC3", "3.1.0", "3.0.2", "3.0.1", "3.0.0")
  def scala3Versions = nonDeprecatedScala3Versions ++ deprecatedScala3Versions

  lazy val nightlyScala3DottyVersions = {
    if (isNightliesEnabled)
      Scala3NightlyVersions.nightlyReleasesAfter(scala3)
    else
      Nil
  }

  def nightlyScala3Versions = nightlyScala3DottyVersions.map(_.toString)

  def supportedScalaVersions = scala2Versions ++ scala3Versions
  def nonDeprecatedScalaVersions =
    nonDeprecatedScala2Versions ++ nonDeprecatedScala3Versions
  def deprecatedScalaVersions =
    deprecatedScala2Versions ++ deprecatedScala3Versions

  val quickPublishScalaVersions =
    Set(
      scala211,
      sbtScala,
      scala212,
      ammonite212Version,
      scala213,
      ammonite213Version,
      scala3,
      ammonite3Version,
    ).toList
}<|MERGE_RESOLUTION|>--- conflicted
+++ resolved
@@ -35,13 +35,8 @@
   val pprint = "0.7.3"
   val sbtBloop = bloop
   val sbtJdiTools = "1.1.1"
-<<<<<<< HEAD
-  val scalaCli = "0.1.15"
+  val scalaCli = "0.1.16"
   val scalafix = "0.10.4"
-=======
-  val scalaCli = "0.1.16"
-  val scalafix = "0.10.3"
->>>>>>> ecedc41e
   val scalafmt = "3.5.3"
   val scalameta = "4.6.0"
   val scribe = "3.10.4"
