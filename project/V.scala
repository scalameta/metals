--- conflicted
+++ resolved
@@ -37,15 +37,9 @@
   val kindProjector = "0.13.3"
   val lsp4jV = "0.24.0"
   val mavenBloop = "2.0.1"
-<<<<<<< HEAD
-  val mill = "0.12.5"
-  val mdoc = "2.6.2"
-  val munit = "1.1.0"
-=======
   val mill = "0.12.8"
   val mdoc = "2.6.4"
-  val munit = "1.0.4"
->>>>>>> 8406e099
+  val munit = "1.1.0"
   val pprint = "0.7.3"
   val sbtBloop = bloop
   val sbtJdiTools = "1.2.0"
