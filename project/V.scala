import sbt._

object V {
  val scala210 = "2.10.7"
  val scala211 = "2.11.12"
  val scala212 = "2.12.17"
  val scala213 = "2.13.8"
  val scala3 = "3.2.0"
  val nextScala3RC = "3.2.1-RC2"
  val sbtScala = "2.12.14"
  val ammonite212Version = "2.12.16"
  val ammonite213Version = "2.13.8"
  val ammonite3Version = "3.1.3"

  val ammonite = "2.5.4-22-4a9e6989"
  val betterMonadicFor = "0.3.1"
  val bloop = "1.5.3-28-373a64c9"
  val bloopNightly = bloop
  val bsp = "2.1.0-M1"
  val coursier = "2.1.0-M6"
  val coursierInterfaces = "1.0.9"
  val debugAdapter = "2.2.0"
  val genyVersion = "0.7.1"
  val gradleBloop = bloop
  val java8Compat = "1.0.2"
  val javaSemanticdb = "0.7.4"
  val jsoup = "1.15.3"
  val kindProjector = "0.13.2"
  val lsp4jV = "0.15.0"
  val mavenBloop = bloop
  val mill = "0.10.7"
  val mdoc = "2.3.3"
  val munit = "1.0.0-M6"
  val organizeImportRule = "0.6.0"
  val pprint = "0.7.3"
  val sbtBloop = bloop
  val sbtJdiTools = "1.1.1"
<<<<<<< HEAD
  val scalaCli = "0.1.12"
  val scalafix = "0.10.2"
=======
  val scalaCli = "0.1.14"
  val scalafix = "0.10.1"
>>>>>>> 928b0c29
  val scalafmt = "3.5.3"
  val scalameta = "4.5.13"
  val scribe = "3.10.3"
  val semanticdb = scalameta
  val qdox = "2.0.2"

  val guava = "com.google.guava" % "guava" % "31.1-jre"
  val lsp4j = "org.eclipse.lsp4j" % "org.eclipse.lsp4j" % lsp4jV
  val dap4j = "org.eclipse.lsp4j" % "org.eclipse.lsp4j.debug" % lsp4jV

  def isNightliesEnabled: Boolean =
    sys.env.get("CI").isDefined || sys.env.get("NIGHTLIES").isDefined

  // List of supported Scala versions in SemanticDB. Needs to be manually updated
  // for every SemanticDB upgrade.
  def supportedScalaBinaryVersions =
    supportedScalaVersions.iterator
      .map(CrossVersion.partialVersion)
      .collect {
        case Some((3, _)) => "3"
        case Some((a, b)) => s"$a.$b"
      }
      .toList
      .distinct

  // Scala 2
  def deprecatedScala2Versions = Seq(
    scala211,
    "2.12.9",
    "2.12.10",
    "2.12.11",
    "2.13.1",
    "2.13.2",
    "2.13.3",
    "2.13.4",
  )

  def nonDeprecatedScala2Versions = Seq(
    scala213,
    scala212,
    "2.12.16",
    "2.12.15",
    "2.12.14",
    "2.12.13",
    "2.12.12",
    "2.13.5",
    "2.13.6",
    "2.13.7",
  )
  def scala2Versions = nonDeprecatedScala2Versions ++ deprecatedScala2Versions

  // The minimum sbt version that uses a non-deprecated Scala version.
  // Currently uses Scala 2.12.12 - update upon deprecation.
  def minimumSupportedSbtVersion = "1.4.0"

  // Scala 3
  def nonDeprecatedScala3Versions =
    Seq(nextScala3RC, "3.2.1-RC1", scala3, "3.1.3", "3.1.2", "3.1.1")
  def deprecatedScala3Versions =
    Seq("3.2.0-RC4", "3.2.0-RC3", "3.1.0", "3.0.2", "3.0.1", "3.0.0")
  def scala3Versions = nonDeprecatedScala3Versions ++ deprecatedScala3Versions

  lazy val nightlyScala3DottyVersions = {
    if (isNightliesEnabled)
      Scala3NightlyVersions.nightlyReleasesAfter(scala3)
    else
      Nil
  }

  def nightlyScala3Versions = nightlyScala3DottyVersions.map(_.toString)

  def supportedScalaVersions = scala2Versions ++ scala3Versions
  def nonDeprecatedScalaVersions =
    nonDeprecatedScala2Versions ++ nonDeprecatedScala3Versions
  def deprecatedScalaVersions =
    deprecatedScala2Versions ++ deprecatedScala3Versions

  val quickPublishScalaVersions =
    Set(
      scala211,
      sbtScala,
      scala212,
      ammonite212Version,
      scala213,
      ammonite213Version,
      scala3,
      ammonite3Version,
    ).toList
}<|MERGE_RESOLUTION|>--- conflicted
+++ resolved
@@ -35,13 +35,8 @@
   val pprint = "0.7.3"
   val sbtBloop = bloop
   val sbtJdiTools = "1.1.1"
-<<<<<<< HEAD
-  val scalaCli = "0.1.12"
+  val scalaCli = "0.1.14"
   val scalafix = "0.10.2"
-=======
-  val scalaCli = "0.1.14"
-  val scalafix = "0.10.1"
->>>>>>> 928b0c29
   val scalafmt = "3.5.3"
   val scalameta = "4.5.13"
   val scribe = "3.10.3"
