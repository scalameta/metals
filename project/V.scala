import sbt._

object V {
  val scala210 = "2.10.7"
  val scala211 = "2.11.12"
  val scala212 = "2.12.17"
  val scala213 = "2.13.10"
  val scala3 = "3.2.2"
  val scala3RC: Option[String] = Some("3.3.0-RC5")
  val sbtScala = "2.12.16"
  val ammonite212Version = "2.12.17"
  val ammonite213Version = "2.13.10"
  val ammonite3Version = "3.1.3"

  val ammonite = "2.5.8"
  val betterMonadicFor = "0.3.1"
  val bloop = "1.5.6"
  val bloopConfig = "1.5.5"
  val bsp = "2.1.0-M4"
<<<<<<< HEAD
  val coursier = "2.1.2"
  val coursierInterfaces = "1.0.16"
=======
  val coursier = "2.1.3"
  val coursierInterfaces = "1.0.15"
>>>>>>> dad50cdf
  val debugAdapter = "3.0.9"
  val genyVersion = "0.7.1"
  val gradleBloop = "1.6.0"
  val java8Compat = "1.0.2"
  val javaSemanticdb = "0.8.18"
  val jsoup = "1.16.1"
  val kindProjector = "0.13.2"
  val lsp4jV = "0.20.1"
  val mavenBloop = "2.0.0"
  val mill = "0.10.12"
  val mdoc = "2.3.7"
  val munit = "1.0.0-M7"
  val organizeImportRule = "0.6.0"
  val pprint = "0.7.3"
  val sbtBloop = bloop
  val sbtJdiTools = "1.1.1"
  val scalaCli = "0.2.1"
  val scalafix = "0.10.4"
  val scalafmt = "3.7.3"
  val scalameta = "4.7.7"
  val scribe = "3.11.1"
  val semanticdb = scalameta
  val qdox = "2.0.3"

  val guava = "com.google.guava" % "guava" % "31.1-jre"
  val lsp4j = "org.eclipse.lsp4j" % "org.eclipse.lsp4j" % lsp4jV
  val dap4j = "org.eclipse.lsp4j" % "org.eclipse.lsp4j.debug" % lsp4jV

  def isNightliesEnabled: Boolean =
    sys.env.get("CI").isDefined || sys.env.get("NIGHTLIES").isDefined

  // List of supported Scala versions in SemanticDB. Needs to be manually updated
  // for every SemanticDB upgrade.
  def supportedScalaBinaryVersions =
    supportedScalaVersions.iterator
      .map(CrossVersion.partialVersion)
      .collect {
        case Some((3, _)) => "3"
        case Some((a, b)) => s"$a.$b"
      }
      .toList
      .distinct

  // Scala 2
  // whenever version is removed please add it to MtagsResolver under last supported Metals version
  def deprecatedScala2Versions = Seq(
    scala211,
    "2.12.10",
    "2.12.11",
    "2.12.12",
    "2.12.13",
    "2.13.3",
    "2.13.4",
    "2.13.5",
    "2.13.6",
  )

  def nonDeprecatedScala2Versions = Seq(
    scala213,
    scala212,
    "2.12.16",
    "2.12.15",
    "2.12.14",
    "2.13.7",
    "2.13.8",
    "2.13.9",
  )

  def minimumSupportedSbtVersion = {
    // Update when deprecating a Scala version together with sbt version
    val sbtScalaVersion = "2.12.14"
    if (!nonDeprecatedScala2Versions.contains(sbtScalaVersion))
      throw new RuntimeException(
        "Please change minimalSupportedSbtVersion when removing support for a particular Scala version"
      )
    "1.5.3"
  }

  def scala2Versions = nonDeprecatedScala2Versions ++ deprecatedScala2Versions

  // Scala 3
  def nonDeprecatedScala3Versions =
    Seq(scala3, "3.2.1", "3.2.0", "3.1.3") ++ scala3RC.toSeq
  // whenever version is removed please add it to MtagsResolver under last supported Metals version
  def deprecatedScala3Versions =
    Seq("3.3.0-RC4", "3.1.2", "3.1.1", "3.1.0", "3.0.2")
  // NOTE if you hadd a new Scala Version make sure it's contained in quickPublishScalaVersions
  def scala3Versions = nonDeprecatedScala3Versions ++ deprecatedScala3Versions

  lazy val nightlyScala3DottyVersions = {
    if (isNightliesEnabled)
      Scala3NightlyVersions.nightlyReleasesAfter(scala3)
    else
      Nil
  }

  def nightlyScala3Versions = nightlyScala3DottyVersions.map(_.toString)

  def supportedScalaVersions = scala2Versions ++ scala3Versions
  def nonDeprecatedScalaVersions =
    nonDeprecatedScala2Versions ++ nonDeprecatedScala3Versions
  def deprecatedScalaVersions =
    deprecatedScala2Versions ++ deprecatedScala3Versions

  val quickPublishScalaVersions =
    Set(
      scala211,
      sbtScala,
      scala212,
      ammonite212Version,
      scala213,
      ammonite213Version,
      scala3,
      ammonite3Version,
    ).toList ++ scala3RC.toList
}<|MERGE_RESOLUTION|>--- conflicted
+++ resolved
@@ -17,13 +17,8 @@
   val bloop = "1.5.6"
   val bloopConfig = "1.5.5"
   val bsp = "2.1.0-M4"
-<<<<<<< HEAD
-  val coursier = "2.1.2"
+  val coursier = "2.1.3"
   val coursierInterfaces = "1.0.16"
-=======
-  val coursier = "2.1.3"
-  val coursierInterfaces = "1.0.15"
->>>>>>> dad50cdf
   val debugAdapter = "3.0.9"
   val genyVersion = "0.7.1"
   val gradleBloop = "1.6.0"
