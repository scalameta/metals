--- conflicted
+++ resolved
@@ -36,13 +36,8 @@
   val kindProjector = "0.13.3"
   val lsp4jV = "0.23.1"
   val mavenBloop = "2.0.1"
-<<<<<<< HEAD
-  val mill = "0.12.5"
+  val mill = "0.12.7"
   val mdoc = "2.6.3"
-=======
-  val mill = "0.12.7"
-  val mdoc = "2.6.2"
->>>>>>> a5fd5e56
   val munit = "1.0.4"
   val pprint = "0.7.3"
   val sbtBloop = bloop
